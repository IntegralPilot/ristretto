use crate::arguments::Arguments;
use crate::native_methods::registry::{MethodRegistry, JAVA_11, JAVA_17, JAVA_19, JAVA_20, JAVA_8};
use crate::thread::Thread;
use crate::Result;
use async_recursion::async_recursion;
use ristretto_classloader::Value;
use std::sync::Arc;

const CLASS_NAME: &str = "sun/java2d/cmm/lcms/LCMS";

/// Register all native methods for `sun.java2d.cmm.lcms.LCMS`.
pub(crate) fn register(registry: &mut MethodRegistry) {
    if registry.java_major_version() <= JAVA_8 {
        registry.register(CLASS_NAME, "freeTransform", "(J)V", free_transform);
    }

    if registry.java_major_version() <= JAVA_11 {
        registry.register(CLASS_NAME, "colorConvert", "(Lsun/java2d/cmm/lcms/LCMSTransform;Lsun/java2d/cmm/lcms/LCMSImageLayout;Lsun/java2d/cmm/lcms/LCMSImageLayout;)V", color_convert);
        registry.register(
            CLASS_NAME,
            "getProfileDataNative",
            "(J[B)V",
            get_profile_data_native,
        );
        registry.register(
            CLASS_NAME,
            "getProfileSizeNative",
            "(J)I",
            get_profile_size_native,
        );
    } else {
        registry.register(
            CLASS_NAME,
<<<<<<< HEAD
            "colorConvert",
            "(JLsun/java2d/cmm/lcms/LCMSImageLayout;Lsun/java2d/cmm/lcms/LCMSImageLayout;)V",
            color_convert,
        );
        registry.register(
            CLASS_NAME,
=======
>>>>>>> f6803424
            "getProfileDataNative",
            "(J)[B",
            get_profile_data_native,
        );
    }

    if registry.java_major_version() == JAVA_17 {
        registry.register(
            CLASS_NAME,
            "colorConvert",
            "(JLsun/java2d/cmm/lcms/LCMSImageLayout;Lsun/java2d/cmm/lcms/LCMSImageLayout;)V",
            color_convert,
        );
    }

    if registry.java_major_version() <= JAVA_17 {
        registry.register(
            CLASS_NAME,
            "initLCMS",
            "(Ljava/lang/Class;Ljava/lang/Class;Ljava/lang/Class;)V",
            init_lcms,
        );
    } else if registry.java_major_version() <= JAVA_19 {
        registry.register(
            CLASS_NAME,
            "colorConvert",
            "(JIIIIIIZZLjava/lang/Object;Ljava/lang/Object;II)V",
            color_convert,
        );
    }

    if registry.java_major_version() <= JAVA_19 {
        registry.register(
            CLASS_NAME,
            "getProfileID",
            "(Ljava/awt/color/ICC_Profile;)Lsun/java2d/cmm/lcms/LCMSProfile;",
            get_profile_id,
        );
    } else {
        registry.register(
            CLASS_NAME,
            "colorConvert",
            "(JIIIIIILjava/lang/Object;Ljava/lang/Object;II)V",
            color_convert,
        );
    }

    if registry.java_major_version() <= JAVA_20 {
        registry.register(
            CLASS_NAME,
            "createNativeTransform",
            "([JIIZIZLjava/lang/Object;)J",
            create_native_transform,
        );
    } else {
        registry.register(
            CLASS_NAME,
            "createNativeTransform",
            "([JIIILjava/lang/Object;)J",
            create_native_transform,
        );
    }

    registry.register(CLASS_NAME, "getTagNative", "(JI)[B", get_tag_native);
    registry.register(
        CLASS_NAME,
        "loadProfileNative",
        "([BLjava/lang/Object;)J",
        load_profile_native,
    );
    registry.register(
        CLASS_NAME,
        "setTagDataNative",
        "(JI[B)V",
        set_tag_data_native,
    );
}

#[async_recursion(?Send)]
async fn color_convert(_thread: Arc<Thread>, _arguments: Arguments) -> Result<Option<Value>> {
    todo!("sun.java2d.cmm.lcms.LCMS.colorConvert(Lsun/java2d/cmm/lcms/LCMSTransform;Lsun/java2d/cmm/lcms/LCMSImageLayout;Lsun/java2d/cmm/lcms/LCMSImageLayout;)V")
}

#[async_recursion(?Send)]
async fn create_native_transform(
    _thread: Arc<Thread>,
    _arguments: Arguments,
) -> Result<Option<Value>> {
    todo!("sun.java2d.cmm.lcms.LCMS.createNativeTransform([JIIILjava/lang/Object;)J")
}

#[async_recursion(?Send)]
async fn free_transform(_thread: Arc<Thread>, _arguments: Arguments) -> Result<Option<Value>> {
    todo!("sun.java2d.cmm.lcms.LCMS.freeTransform(J)V")
}

#[async_recursion(?Send)]
async fn get_profile_data_native(
    _thread: Arc<Thread>,
    _arguments: Arguments,
) -> Result<Option<Value>> {
    todo!("sun.java2d.cmm.lcms.LCMS.getProfileDataNative(J[B)V")
}

#[async_recursion(?Send)]
async fn get_profile_id(_thread: Arc<Thread>, _arguments: Arguments) -> Result<Option<Value>> {
    todo!("sun.java2d.cmm.lcms.LCMS.getProfileID(Ljava/awt/color/ICC_Profile;)Lsun/java2d/cmm/lcms/LCMSProfile;")
}

#[async_recursion(?Send)]
async fn get_profile_size_native(
    _thread: Arc<Thread>,
    _arguments: Arguments,
) -> Result<Option<Value>> {
    todo!("sun.java2d.cmm.lcms.LCMS.getProfileSizeNative(J)I")
}

#[async_recursion(?Send)]
async fn get_tag_native(_thread: Arc<Thread>, _arguments: Arguments) -> Result<Option<Value>> {
    todo!("sun.java2d.cmm.lcms.LCMS.getTagNative(JI)[B")
}

#[async_recursion(?Send)]
async fn init_lcms(_thread: Arc<Thread>, _arguments: Arguments) -> Result<Option<Value>> {
    todo!("sun.java2d.cmm.lcms.LCMS.initLCMS(Ljava/lang/Class;Ljava/lang/Class;Ljava/lang/Class;)V")
}

#[async_recursion(?Send)]
async fn load_profile_native(_thread: Arc<Thread>, _arguments: Arguments) -> Result<Option<Value>> {
    todo!("sun.java2d.cmm.lcms.LCMS.loadProfileNative([BLjava/lang/Object;)J")
}

#[async_recursion(?Send)]
async fn set_tag_data_native(_thread: Arc<Thread>, _arguments: Arguments) -> Result<Option<Value>> {
    todo!("sun.java2d.cmm.lcms.LCMS.setTagDataNative(JI[B)V")
}

#[cfg(test)]
mod tests {
    use super::*;

    #[tokio::test]
    #[should_panic(
        expected = "not yet implemented: sun.java2d.cmm.lcms.LCMS.colorConvert(Lsun/java2d/cmm/lcms/LCMSTransform;Lsun/java2d/cmm/lcms/LCMSImageLayout;Lsun/java2d/cmm/lcms/LCMSImageLayout;)V"
    )]
    async fn test_color_convert() {
        let (_vm, thread) = crate::test::thread().await.expect("thread");
        let _ = color_convert(thread, Arguments::default()).await;
    }

    #[tokio::test]
    #[should_panic(
        expected = "not yet implemented: sun.java2d.cmm.lcms.LCMS.createNativeTransform([JIIILjava/lang/Object;)J"
    )]
    async fn test_create_native_transform() {
        let (_vm, thread) = crate::test::thread().await.expect("thread");
        let _ = create_native_transform(thread, Arguments::default()).await;
    }

    #[tokio::test]
    #[should_panic(expected = "not yet implemented: sun.java2d.cmm.lcms.LCMS.freeTransform(J)V")]
    async fn test_free_transform() {
        let (_vm, thread) = crate::test::thread().await.expect("thread");
        let _ = free_transform(thread, Arguments::default()).await;
    }

    #[tokio::test]
    #[should_panic(
        expected = "not yet implemented: sun.java2d.cmm.lcms.LCMS.getProfileDataNative(J[B)V"
    )]
    async fn test_get_profile_data_native() {
        let (_vm, thread) = crate::test::thread().await.expect("thread");
        let _ = get_profile_data_native(thread, Arguments::default()).await;
    }

    #[tokio::test]
    #[should_panic(
        expected = "not yet implemented: sun.java2d.cmm.lcms.LCMS.getProfileID(Ljava/awt/color/ICC_Profile;)Lsun/java2d/cmm/lcms/LCMSProfile;"
    )]
    async fn test_get_profile_id() {
        let (_vm, thread) = crate::test::thread().await.expect("thread");
        let _ = get_profile_id(thread, Arguments::default()).await;
    }

    #[tokio::test]
    #[should_panic(
        expected = "not yet implemented: sun.java2d.cmm.lcms.LCMS.getProfileSizeNative(J)I"
    )]
    async fn test_get_profile_size_native() {
        let (_vm, thread) = crate::test::thread().await.expect("thread");
        let _ = get_profile_size_native(thread, Arguments::default()).await;
    }

    #[tokio::test]
    #[should_panic(expected = "not yet implemented: sun.java2d.cmm.lcms.LCMS.getTagNative(JI)[B")]
    async fn test_get_tag_native() {
        let (_vm, thread) = crate::test::thread().await.expect("thread");
        let _ = get_tag_native(thread, Arguments::default()).await;
    }
}<|MERGE_RESOLUTION|>--- conflicted
+++ resolved
@@ -31,15 +31,6 @@
     } else {
         registry.register(
             CLASS_NAME,
-<<<<<<< HEAD
-            "colorConvert",
-            "(JLsun/java2d/cmm/lcms/LCMSImageLayout;Lsun/java2d/cmm/lcms/LCMSImageLayout;)V",
-            color_convert,
-        );
-        registry.register(
-            CLASS_NAME,
-=======
->>>>>>> f6803424
             "getProfileDataNative",
             "(J)[B",
             get_profile_data_native,
