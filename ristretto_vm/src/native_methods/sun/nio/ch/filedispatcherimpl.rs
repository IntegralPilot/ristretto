use crate::arguments::Arguments;
<<<<<<< HEAD
use crate::native_methods::registry::{MethodRegistry, JAVA_19};
=======
use crate::native_methods::registry::{MethodRegistry, JAVA_11, JAVA_17, JAVA_19, JAVA_20};
>>>>>>> f6803424
use crate::thread::Thread;
use crate::Result;
use async_recursion::async_recursion;
use ristretto_classloader::Value;
use std::sync::Arc;

const CLASS_NAME: &str = "sun/nio/ch/FileDispatcherImpl";

/// Register all native methods for `sun.nio.ch.FileDispatcherImpl`.
pub(crate) fn register(registry: &mut MethodRegistry) {
<<<<<<< HEAD
    if registry.java_major_version() <= JAVA_19 {
        registry.register(
            CLASS_NAME,
            "canTransferToFromOverlappedMap0",
            "()Z",
            can_transfer_to_from_overlapped_map_0,
        );
        registry.register(CLASS_NAME, "close0", "(Ljava/io/FileDescriptor;)V", close_0);
        registry.register(CLASS_NAME, "closeIntFD", "(I)V", close_int_fd);
        registry.register(
            CLASS_NAME,
            "dup0",
            "(Ljava/io/FileDescriptor;Ljava/io/FileDescriptor;)V",
            dup_0,
        );
=======
    if registry.java_major_version() >= JAVA_11 && registry.java_major_version() <= JAVA_19 {
        registry.register(
            CLASS_NAME,
            "setDirect0",
            "(Ljava/io/FileDescriptor;)I",
            set_direct_0,
        );
    }

    if registry.java_major_version() <= JAVA_19 {
        if registry.java_major_version() >= JAVA_17 {
            registry.register(
                CLASS_NAME,
                "canTransferToFromOverlappedMap0",
                "()Z",
                can_transfer_to_from_overlapped_map_0,
            );
            registry.register(
                CLASS_NAME,
                "dup0",
                "(Ljava/io/FileDescriptor;Ljava/io/FileDescriptor;)V",
                dup_0,
            );
        }
        registry.register(CLASS_NAME, "close0", "(Ljava/io/FileDescriptor;)V", close_0);
        registry.register(CLASS_NAME, "closeIntFD", "(I)V", close_int_fd);
>>>>>>> f6803424
        registry.register(CLASS_NAME, "init", "()V", init);
        registry.register(
            CLASS_NAME,
            "lock0",
            "(Ljava/io/FileDescriptor;ZJJZ)I",
            lock_0,
        );
        registry.register(
            CLASS_NAME,
            "preClose0",
            "(Ljava/io/FileDescriptor;)V",
            pre_close_0,
        );
        registry.register(
            CLASS_NAME,
            "pread0",
            "(Ljava/io/FileDescriptor;JIJ)I",
            pread_0,
        );
        registry.register(
            CLASS_NAME,
            "pwrite0",
            "(Ljava/io/FileDescriptor;JIJ)I",
            pwrite_0,
        );
        registry.register(CLASS_NAME, "read0", "(Ljava/io/FileDescriptor;JI)I", read_0);
        registry.register(
            CLASS_NAME,
            "readv0",
            "(Ljava/io/FileDescriptor;JI)J",
            readv_0,
        );
        registry.register(
            CLASS_NAME,
            "release0",
            "(Ljava/io/FileDescriptor;JJ)V",
            release_0,
        );
        registry.register(CLASS_NAME, "seek0", "(Ljava/io/FileDescriptor;J)J", seek_0);
<<<<<<< HEAD
        registry.register(
            CLASS_NAME,
            "setDirect0",
            "(Ljava/io/FileDescriptor;)I",
            set_direct_0,
        );
=======
>>>>>>> f6803424
        registry.register(CLASS_NAME, "size0", "(Ljava/io/FileDescriptor;)J", size_0);
        registry.register(
            CLASS_NAME,
            "truncate0",
            "(Ljava/io/FileDescriptor;J)I",
            truncate_0,
        );
        registry.register(
            CLASS_NAME,
            "write0",
            "(Ljava/io/FileDescriptor;JI)I",
            write_0,
        );
        registry.register(
            CLASS_NAME,
            "writev0",
            "(Ljava/io/FileDescriptor;JI)J",
            writev_0,
        );
    }

<<<<<<< HEAD
    registry.register(
        CLASS_NAME,
        "force0",
        "(Ljava/io/FileDescriptor;Z)I",
        force_0,
    );
    registry.register(
        CLASS_NAME,
        "transferTo0",
        "(Ljava/io/FileDescriptor;JJLjava/io/FileDescriptor;Z)J",
        transfer_to_0,
    );
=======
    if registry.java_major_version() >= JAVA_20 {
        registry.register(
            CLASS_NAME,
            "transferTo0",
            "(Ljava/io/FileDescriptor;JJLjava/io/FileDescriptor;Z)J",
            transfer_to_0,
        );
    }

    #[cfg(target_os = "macos")]
    {
        registry.register(
            crate::native_methods::sun::nio::ch::filedispatcherimpl::CLASS_NAME,
            "force0",
            "(Ljava/io/FileDescriptor;Z)I",
            crate::native_methods::sun::nio::ch::filedispatcherimpl::force_0,
        );
    }
}

#[async_recursion(?Send)]
async fn can_transfer_to_from_overlapped_map_0(
    _thread: Arc<Thread>,
    _arguments: Arguments,
) -> Result<Option<Value>> {
    todo!("sun.nio.ch.FileDispatcherImpl.canTransferToFromOverlappedMap0()Z");
}

#[async_recursion(?Send)]
async fn close_0(_thread: Arc<Thread>, _arguments: Arguments) -> Result<Option<Value>> {
    todo!("sun.nio.ch.FileDispatcherImpl.close0(Ljava/io/FileDescriptor;)V");
}

#[async_recursion(?Send)]
async fn close_int_fd(_thread: Arc<Thread>, _arguments: Arguments) -> Result<Option<Value>> {
    todo!("sun.nio.ch.FileDispatcherImpl.closeIntFD(I)V");
}

#[async_recursion(?Send)]
async fn dup_0(_thread: Arc<Thread>, _arguments: Arguments) -> Result<Option<Value>> {
    todo!("sun.nio.ch.FileDispatcherImpl.dup0(Ljava/io/FileDescriptor;Ljava/io/FileDescriptor;)V");
>>>>>>> f6803424
}

#[cfg(target_os = "macos")]
#[async_recursion(?Send)]
async fn can_transfer_to_from_overlapped_map_0(
    _thread: Arc<Thread>,
    _arguments: Arguments,
) -> Result<Option<Value>> {
    todo!("sun.nio.ch.FileDispatcherImpl.canTransferToFromOverlappedMap0()Z");
}

#[async_recursion(?Send)]
async fn close_0(_thread: Arc<Thread>, _arguments: Arguments) -> Result<Option<Value>> {
    todo!("sun.nio.ch.FileDispatcherImpl.close0(Ljava/io/FileDescriptor;)V");
}

#[async_recursion(?Send)]
async fn close_int_fd(_thread: Arc<Thread>, _arguments: Arguments) -> Result<Option<Value>> {
    todo!("sun.nio.ch.FileDispatcherImpl.closeIntFD(I)V");
}

#[async_recursion(?Send)]
async fn dup_0(_thread: Arc<Thread>, _arguments: Arguments) -> Result<Option<Value>> {
    todo!("sun.nio.ch.FileDispatcherImpl.dup0(Ljava/io/FileDescriptor;Ljava/io/FileDescriptor;)V");
}

#[async_recursion(?Send)]
async fn force_0(_thread: Arc<Thread>, _arguments: Arguments) -> Result<Option<Value>> {
    todo!("sun.nio.ch.FileDispatcherImpl.force0(Ljava/io/FileDescriptor;Z)I");
}

#[async_recursion(?Send)]
async fn init(_thread: Arc<Thread>, _arguments: Arguments) -> Result<Option<Value>> {
    Ok(None)
}

#[async_recursion(?Send)]
async fn lock_0(_thread: Arc<Thread>, _arguments: Arguments) -> Result<Option<Value>> {
    todo!("sun.nio.ch.FileDispatcherImpl.lock0(Ljava/io/FileDescriptor;ZJJZ)I");
}

#[async_recursion(?Send)]
async fn pre_close_0(_thread: Arc<Thread>, _arguments: Arguments) -> Result<Option<Value>> {
    todo!("sun.nio.ch.FileDispatcherImpl.preClose0(Ljava/io/FileDescriptor;)V");
}

#[async_recursion(?Send)]
async fn pread_0(_thread: Arc<Thread>, _arguments: Arguments) -> Result<Option<Value>> {
    todo!("sun.nio.ch.FileDispatcherImpl.pread0(Ljava/io/FileDescriptor;JIJ)I");
}

#[async_recursion(?Send)]
async fn pwrite_0(_thread: Arc<Thread>, _arguments: Arguments) -> Result<Option<Value>> {
    todo!("sun.nio.ch.FileDispatcherImpl.pwrite0(Ljava/io/FileDescriptor;JIJ)I");
}

#[async_recursion(?Send)]
async fn read_0(_thread: Arc<Thread>, _arguments: Arguments) -> Result<Option<Value>> {
    todo!("sun.nio.ch.FileDispatcherImpl.read0(Ljava/io/FileDescriptor;JI)I");
}

#[async_recursion(?Send)]
async fn readv_0(_thread: Arc<Thread>, _arguments: Arguments) -> Result<Option<Value>> {
    todo!("sun.nio.ch.FileDispatcherImpl.readv0(Ljava/io/FileDescriptor;JI)J");
}

#[async_recursion(?Send)]
async fn release_0(_thread: Arc<Thread>, _arguments: Arguments) -> Result<Option<Value>> {
    todo!("sun.nio.ch.FileDispatcherImpl.release0(Ljava/io/FileDescriptor;JJ)V");
}

#[async_recursion(?Send)]
async fn seek_0(_thread: Arc<Thread>, _arguments: Arguments) -> Result<Option<Value>> {
    todo!("sun.nio.ch.FileDispatcherImpl.seek0(Ljava/io/FileDescriptor;J)J");
}

#[async_recursion(?Send)]
async fn set_direct_0(_thread: Arc<Thread>, _arguments: Arguments) -> Result<Option<Value>> {
    todo!("sun.nio.ch.FileDispatcherImpl.setDirect0(Ljava/io/FileDescriptor;)I");
}

#[async_recursion(?Send)]
async fn size_0(_thread: Arc<Thread>, _arguments: Arguments) -> Result<Option<Value>> {
    todo!("sun.nio.ch.FileDispatcherImpl.size0(Ljava/io/FileDescriptor;)J");
}

#[async_recursion(?Send)]
async fn transfer_to_0(_thread: Arc<Thread>, _arguments: Arguments) -> Result<Option<Value>> {
    todo!("sun.nio.ch.FileDispatcherImpl.transferTo0(Ljava/io/FileDescriptor;JJLjava/io/FileDescriptor;Z)J");
}

#[async_recursion(?Send)]
async fn truncate_0(_thread: Arc<Thread>, _arguments: Arguments) -> Result<Option<Value>> {
    todo!("sun.nio.ch.FileDispatcherImpl.truncate0(Ljava/io/FileDescriptor;J)I");
}

#[async_recursion(?Send)]
async fn write_0(_thread: Arc<Thread>, _arguments: Arguments) -> Result<Option<Value>> {
    todo!("sun.nio.ch.FileDispatcherImpl.write0(Ljava/io/FileDescriptor;JI)I");
}

#[async_recursion(?Send)]
async fn writev_0(_thread: Arc<Thread>, _arguments: Arguments) -> Result<Option<Value>> {
    todo!("sun.nio.ch.FileDispatcherImpl.writev0(Ljava/io/FileDescriptor;JI)J");
}

#[cfg(test)]
mod tests {
    use super::*;

    #[tokio::test]
    #[should_panic(
        expected = "not yet implemented: sun.nio.ch.FileDispatcherImpl.canTransferToFromOverlappedMap0()Z"
    )]
    async fn test_can_transfer_to_from_overlapped_map_0() {
        let (_vm, thread) = crate::test::thread().await.expect("thread");
        let _ = can_transfer_to_from_overlapped_map_0(thread, Arguments::default()).await;
    }

    #[tokio::test]
    #[should_panic(
        expected = "not yet implemented: sun.nio.ch.FileDispatcherImpl.close0(Ljava/io/FileDescriptor;)V"
    )]
    async fn test_close_0() {
        let (_vm, thread) = crate::test::thread().await.expect("thread");
        let _ = close_0(thread, Arguments::default()).await;
    }

    #[tokio::test]
    #[should_panic(expected = "not yet implemented: sun.nio.ch.FileDispatcherImpl.closeIntFD(I)V")]
    async fn test_close_int_fd() {
        let (_vm, thread) = crate::test::thread().await.expect("thread");
        let _ = close_int_fd(thread, Arguments::default()).await;
    }

    #[tokio::test]
    #[should_panic(
        expected = "not yet implemented: sun.nio.ch.FileDispatcherImpl.dup0(Ljava/io/FileDescriptor;Ljava/io/FileDescriptor;)V"
    )]
    async fn test_dup_0() {
        let (_vm, thread) = crate::test::thread().await.expect("thread");
        let _ = dup_0(thread, Arguments::default()).await;
    }

<<<<<<< HEAD
=======
    #[cfg(target_os = "macos")]
>>>>>>> f6803424
    #[tokio::test]
    #[should_panic(
        expected = "not yet implemented: sun.nio.ch.FileDispatcherImpl.force0(Ljava/io/FileDescriptor;Z)I"
    )]
    async fn test_force_0() {
        let (_vm, thread) = crate::test::thread().await.expect("thread");
        let _ = force_0(thread, Arguments::default()).await;
    }

    #[tokio::test]
    async fn test_init() -> Result<()> {
        let (_vm, thread) = crate::test::thread().await?;
        let result = init(thread, Arguments::default()).await?;
        assert_eq!(result, None);
        Ok(())
    }

    #[tokio::test]
    #[should_panic(
        expected = "not yet implemented: sun.nio.ch.FileDispatcherImpl.lock0(Ljava/io/FileDescriptor;ZJJZ)I"
    )]
    async fn test_lock_0() {
        let (_vm, thread) = crate::test::thread().await.expect("thread");
        let _ = lock_0(thread, Arguments::default()).await;
    }

    #[tokio::test]
    #[should_panic(
        expected = "not yet implemented: sun.nio.ch.FileDispatcherImpl.preClose0(Ljava/io/FileDescriptor;)V"
    )]
    async fn test_pre_close_0() {
        let (_vm, thread) = crate::test::thread().await.expect("thread");
        let _ = pre_close_0(thread, Arguments::default()).await;
    }

    #[tokio::test]
    #[should_panic(
        expected = "not yet implemented: sun.nio.ch.FileDispatcherImpl.pread0(Ljava/io/FileDescriptor;JIJ)I"
    )]
    async fn test_pread_0() {
        let (_vm, thread) = crate::test::thread().await.expect("thread");
        let _ = pread_0(thread, Arguments::default()).await;
    }

    #[tokio::test]
<<<<<<< HEAD
    #[should_panic(
        expected = "not yet implemented: sun.nio.ch.FileDispatcherImpl.pwrite0(Ljava/io/FileDescriptor;JIJ)I"
    )]
    async fn test_pwrite_0() {
        let (_vm, thread) = crate::test::thread().await.expect("thread");
        let _ = pwrite_0(thread, Arguments::default()).await;
    }

    #[tokio::test]
    #[should_panic(
        expected = "not yet implemented: sun.nio.ch.FileDispatcherImpl.read0(Ljava/io/FileDescriptor;JI)I"
    )]
    async fn test_read_0() {
        let (_vm, thread) = crate::test::thread().await.expect("thread");
        let _ = read_0(thread, Arguments::default()).await;
    }

    #[tokio::test]
    #[should_panic(
        expected = "not yet implemented: sun.nio.ch.FileDispatcherImpl.readv0(Ljava/io/FileDescriptor;JI)J"
    )]
    async fn test_readv_0() {
        let (_vm, thread) = crate::test::thread().await.expect("thread");
        let _ = readv_0(thread, Arguments::default()).await;
    }

    #[tokio::test]
    #[should_panic(
        expected = "not yet implemented: sun.nio.ch.FileDispatcherImpl.release0(Ljava/io/FileDescriptor;JJ)V"
    )]
    async fn test_release_0() {
        let (_vm, thread) = crate::test::thread().await.expect("thread");
        let _ = release_0(thread, Arguments::default()).await;
    }

    #[tokio::test]
    #[should_panic(
=======
    #[should_panic(
        expected = "not yet implemented: sun.nio.ch.FileDispatcherImpl.pwrite0(Ljava/io/FileDescriptor;JIJ)I"
    )]
    async fn test_pwrite_0() {
        let (_vm, thread) = crate::test::thread().await.expect("thread");
        let _ = pwrite_0(thread, Arguments::default()).await;
    }

    #[tokio::test]
    #[should_panic(
        expected = "not yet implemented: sun.nio.ch.FileDispatcherImpl.read0(Ljava/io/FileDescriptor;JI)I"
    )]
    async fn test_read_0() {
        let (_vm, thread) = crate::test::thread().await.expect("thread");
        let _ = read_0(thread, Arguments::default()).await;
    }

    #[tokio::test]
    #[should_panic(
        expected = "not yet implemented: sun.nio.ch.FileDispatcherImpl.readv0(Ljava/io/FileDescriptor;JI)J"
    )]
    async fn test_readv_0() {
        let (_vm, thread) = crate::test::thread().await.expect("thread");
        let _ = readv_0(thread, Arguments::default()).await;
    }

    #[tokio::test]
    #[should_panic(
        expected = "not yet implemented: sun.nio.ch.FileDispatcherImpl.release0(Ljava/io/FileDescriptor;JJ)V"
    )]
    async fn test_release_0() {
        let (_vm, thread) = crate::test::thread().await.expect("thread");
        let _ = release_0(thread, Arguments::default()).await;
    }

    #[tokio::test]
    #[should_panic(
>>>>>>> f6803424
        expected = "not yet implemented: sun.nio.ch.FileDispatcherImpl.seek0(Ljava/io/FileDescriptor;J)J"
    )]
    async fn test_seek_0() {
        let (_vm, thread) = crate::test::thread().await.expect("thread");
        let _ = seek_0(thread, Arguments::default()).await;
    }

    #[tokio::test]
    #[should_panic(
        expected = "not yet implemented: sun.nio.ch.FileDispatcherImpl.transferTo0(Ljava/io/FileDescriptor;JJLjava/io/FileDescriptor;Z)J"
    )]
    async fn test_transfer_to_0() {
        let (_vm, thread) = crate::test::thread().await.expect("thread");
        let _ = transfer_to_0(thread, Arguments::default()).await;
    }

    #[tokio::test]
    #[should_panic(
        expected = "not yet implemented: sun.nio.ch.FileDispatcherImpl.truncate0(Ljava/io/FileDescriptor;J)I"
    )]
    async fn test_truncate_0() {
        let (_vm, thread) = crate::test::thread().await.expect("thread");
        let _ = truncate_0(thread, Arguments::default()).await;
    }

    #[tokio::test]
    #[should_panic(
        expected = "not yet implemented: sun.nio.ch.FileDispatcherImpl.write0(Ljava/io/FileDescriptor;JI)I"
    )]
    async fn test_write_0() {
        let (_vm, thread) = crate::test::thread().await.expect("thread");
        let _ = write_0(thread, Arguments::default()).await;
    }

    #[tokio::test]
    #[should_panic(
        expected = "not yet implemented: sun.nio.ch.FileDispatcherImpl.writev0(Ljava/io/FileDescriptor;JI)J"
    )]
    async fn test_writev_0() {
        let (_vm, thread) = crate::test::thread().await.expect("thread");
        let _ = writev_0(thread, Arguments::default()).await;
    }
}<|MERGE_RESOLUTION|>--- conflicted
+++ resolved
@@ -1,9 +1,5 @@
 use crate::arguments::Arguments;
-<<<<<<< HEAD
-use crate::native_methods::registry::{MethodRegistry, JAVA_19};
-=======
 use crate::native_methods::registry::{MethodRegistry, JAVA_11, JAVA_17, JAVA_19, JAVA_20};
->>>>>>> f6803424
 use crate::thread::Thread;
 use crate::Result;
 use async_recursion::async_recursion;
@@ -14,23 +10,6 @@
 
 /// Register all native methods for `sun.nio.ch.FileDispatcherImpl`.
 pub(crate) fn register(registry: &mut MethodRegistry) {
-<<<<<<< HEAD
-    if registry.java_major_version() <= JAVA_19 {
-        registry.register(
-            CLASS_NAME,
-            "canTransferToFromOverlappedMap0",
-            "()Z",
-            can_transfer_to_from_overlapped_map_0,
-        );
-        registry.register(CLASS_NAME, "close0", "(Ljava/io/FileDescriptor;)V", close_0);
-        registry.register(CLASS_NAME, "closeIntFD", "(I)V", close_int_fd);
-        registry.register(
-            CLASS_NAME,
-            "dup0",
-            "(Ljava/io/FileDescriptor;Ljava/io/FileDescriptor;)V",
-            dup_0,
-        );
-=======
     if registry.java_major_version() >= JAVA_11 && registry.java_major_version() <= JAVA_19 {
         registry.register(
             CLASS_NAME,
@@ -57,7 +36,6 @@
         }
         registry.register(CLASS_NAME, "close0", "(Ljava/io/FileDescriptor;)V", close_0);
         registry.register(CLASS_NAME, "closeIntFD", "(I)V", close_int_fd);
->>>>>>> f6803424
         registry.register(CLASS_NAME, "init", "()V", init);
         registry.register(
             CLASS_NAME,
@@ -97,15 +75,6 @@
             release_0,
         );
         registry.register(CLASS_NAME, "seek0", "(Ljava/io/FileDescriptor;J)J", seek_0);
-<<<<<<< HEAD
-        registry.register(
-            CLASS_NAME,
-            "setDirect0",
-            "(Ljava/io/FileDescriptor;)I",
-            set_direct_0,
-        );
-=======
->>>>>>> f6803424
         registry.register(CLASS_NAME, "size0", "(Ljava/io/FileDescriptor;)J", size_0);
         registry.register(
             CLASS_NAME,
@@ -127,20 +96,6 @@
         );
     }
 
-<<<<<<< HEAD
-    registry.register(
-        CLASS_NAME,
-        "force0",
-        "(Ljava/io/FileDescriptor;Z)I",
-        force_0,
-    );
-    registry.register(
-        CLASS_NAME,
-        "transferTo0",
-        "(Ljava/io/FileDescriptor;JJLjava/io/FileDescriptor;Z)J",
-        transfer_to_0,
-    );
-=======
     if registry.java_major_version() >= JAVA_20 {
         registry.register(
             CLASS_NAME,
@@ -182,33 +137,9 @@
 #[async_recursion(?Send)]
 async fn dup_0(_thread: Arc<Thread>, _arguments: Arguments) -> Result<Option<Value>> {
     todo!("sun.nio.ch.FileDispatcherImpl.dup0(Ljava/io/FileDescriptor;Ljava/io/FileDescriptor;)V");
->>>>>>> f6803424
 }
 
 #[cfg(target_os = "macos")]
-#[async_recursion(?Send)]
-async fn can_transfer_to_from_overlapped_map_0(
-    _thread: Arc<Thread>,
-    _arguments: Arguments,
-) -> Result<Option<Value>> {
-    todo!("sun.nio.ch.FileDispatcherImpl.canTransferToFromOverlappedMap0()Z");
-}
-
-#[async_recursion(?Send)]
-async fn close_0(_thread: Arc<Thread>, _arguments: Arguments) -> Result<Option<Value>> {
-    todo!("sun.nio.ch.FileDispatcherImpl.close0(Ljava/io/FileDescriptor;)V");
-}
-
-#[async_recursion(?Send)]
-async fn close_int_fd(_thread: Arc<Thread>, _arguments: Arguments) -> Result<Option<Value>> {
-    todo!("sun.nio.ch.FileDispatcherImpl.closeIntFD(I)V");
-}
-
-#[async_recursion(?Send)]
-async fn dup_0(_thread: Arc<Thread>, _arguments: Arguments) -> Result<Option<Value>> {
-    todo!("sun.nio.ch.FileDispatcherImpl.dup0(Ljava/io/FileDescriptor;Ljava/io/FileDescriptor;)V");
-}
-
 #[async_recursion(?Send)]
 async fn force_0(_thread: Arc<Thread>, _arguments: Arguments) -> Result<Option<Value>> {
     todo!("sun.nio.ch.FileDispatcherImpl.force0(Ljava/io/FileDescriptor;Z)I");
@@ -327,10 +258,7 @@
         let _ = dup_0(thread, Arguments::default()).await;
     }
 
-<<<<<<< HEAD
-=======
     #[cfg(target_os = "macos")]
->>>>>>> f6803424
     #[tokio::test]
     #[should_panic(
         expected = "not yet implemented: sun.nio.ch.FileDispatcherImpl.force0(Ljava/io/FileDescriptor;Z)I"
@@ -376,7 +304,6 @@
     }
 
     #[tokio::test]
-<<<<<<< HEAD
     #[should_panic(
         expected = "not yet implemented: sun.nio.ch.FileDispatcherImpl.pwrite0(Ljava/io/FileDescriptor;JIJ)I"
     )]
@@ -414,45 +341,6 @@
 
     #[tokio::test]
     #[should_panic(
-=======
-    #[should_panic(
-        expected = "not yet implemented: sun.nio.ch.FileDispatcherImpl.pwrite0(Ljava/io/FileDescriptor;JIJ)I"
-    )]
-    async fn test_pwrite_0() {
-        let (_vm, thread) = crate::test::thread().await.expect("thread");
-        let _ = pwrite_0(thread, Arguments::default()).await;
-    }
-
-    #[tokio::test]
-    #[should_panic(
-        expected = "not yet implemented: sun.nio.ch.FileDispatcherImpl.read0(Ljava/io/FileDescriptor;JI)I"
-    )]
-    async fn test_read_0() {
-        let (_vm, thread) = crate::test::thread().await.expect("thread");
-        let _ = read_0(thread, Arguments::default()).await;
-    }
-
-    #[tokio::test]
-    #[should_panic(
-        expected = "not yet implemented: sun.nio.ch.FileDispatcherImpl.readv0(Ljava/io/FileDescriptor;JI)J"
-    )]
-    async fn test_readv_0() {
-        let (_vm, thread) = crate::test::thread().await.expect("thread");
-        let _ = readv_0(thread, Arguments::default()).await;
-    }
-
-    #[tokio::test]
-    #[should_panic(
-        expected = "not yet implemented: sun.nio.ch.FileDispatcherImpl.release0(Ljava/io/FileDescriptor;JJ)V"
-    )]
-    async fn test_release_0() {
-        let (_vm, thread) = crate::test::thread().await.expect("thread");
-        let _ = release_0(thread, Arguments::default()).await;
-    }
-
-    #[tokio::test]
-    #[should_panic(
->>>>>>> f6803424
         expected = "not yet implemented: sun.nio.ch.FileDispatcherImpl.seek0(Ljava/io/FileDescriptor;J)J"
     )]
     async fn test_seek_0() {
