use crate::arguments::Arguments;
use crate::native_methods::registry::{MethodRegistry, JAVA_8};
use crate::thread::Thread;
use crate::Result;
use async_recursion::async_recursion;
use ristretto_classloader::Value;
use std::sync::Arc;

const CLASS_NAME: &str = "sun/lwawt/macosx/CDropTarget";

/// Register all native methods for `sun.lwawt.macosx.CDropTarget`.
pub(crate) fn register(registry: &mut MethodRegistry) {
    if registry.java_major_version() <= JAVA_8 {
        registry.register(
            CLASS_NAME,
            "createNativeDropTarget",
            "(Ljava/awt/dnd/DropTarget;Ljava/awt/Component;Ljava/awt/peer/ComponentPeer;J)J",
            create_native_drop_target,
        );
<<<<<<< HEAD
    }

    registry.register(
        CLASS_NAME,
        "createNativeDropTarget",
        "(Ljava/awt/dnd/DropTarget;Ljava/awt/Component;J)J",
        create_native_drop_target,
    );
=======
    } else {
        registry.register(
            CLASS_NAME,
            "createNativeDropTarget",
            "(Ljava/awt/dnd/DropTarget;Ljava/awt/Component;J)J",
            create_native_drop_target,
        );
    }

>>>>>>> f6803424
    registry.register(
        CLASS_NAME,
        "releaseNativeDropTarget",
        "(J)V",
        release_native_drop_target,
    );
}

#[async_recursion(?Send)]
async fn create_native_drop_target(
    _thread: Arc<Thread>,
    _arguments: Arguments,
) -> Result<Option<Value>> {
    todo!("sun.lwawt.macosx.CDropTarget.createNativeDropTarget(Ljava/awt/dnd/DropTarget;Ljava/awt/Component;J)J")
}

#[async_recursion(?Send)]
async fn release_native_drop_target(
    _thread: Arc<Thread>,
    _arguments: Arguments,
) -> Result<Option<Value>> {
    todo!("sun.lwawt.macosx.CDropTarget.releaseNativeDropTarget(J)V")
}

#[cfg(test)]
mod tests {
    use super::*;

    #[tokio::test]
    #[should_panic(
        expected = "not yet implemented: sun.lwawt.macosx.CDropTarget.createNativeDropTarget(Ljava/awt/dnd/DropTarget;Ljava/awt/Component;J)J"
    )]
    async fn test_create_native_drop_target() {
        let (_vm, thread) = crate::test::thread().await.expect("thread");
        let _ = create_native_drop_target(thread, Arguments::default()).await;
    }

    #[tokio::test]
    #[should_panic(
        expected = "not yet implemented: sun.lwawt.macosx.CDropTarget.releaseNativeDropTarget(J)V"
    )]
    async fn test_release_native_drop_target() {
        let (_vm, thread) = crate::test::thread().await.expect("thread");
        let _ = release_native_drop_target(thread, Arguments::default()).await;
    }
}<|MERGE_RESOLUTION|>--- conflicted
+++ resolved
@@ -17,16 +17,6 @@
             "(Ljava/awt/dnd/DropTarget;Ljava/awt/Component;Ljava/awt/peer/ComponentPeer;J)J",
             create_native_drop_target,
         );
-<<<<<<< HEAD
-    }
-
-    registry.register(
-        CLASS_NAME,
-        "createNativeDropTarget",
-        "(Ljava/awt/dnd/DropTarget;Ljava/awt/Component;J)J",
-        create_native_drop_target,
-    );
-=======
     } else {
         registry.register(
             CLASS_NAME,
@@ -36,7 +26,6 @@
         );
     }
 
->>>>>>> f6803424
     registry.register(
         CLASS_NAME,
         "releaseNativeDropTarget",
