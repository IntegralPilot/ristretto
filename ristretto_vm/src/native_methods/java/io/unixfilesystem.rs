--- conflicted
+++ resolved
@@ -111,15 +111,6 @@
             get_last_modified_time_0,
         );
         registry.register(CLASS_NAME, "getLength0", "(Ljava/io/File;)J", get_length_0);
-<<<<<<< HEAD
-        registry.register(
-            CLASS_NAME,
-            "getNameMax0",
-            "(Ljava/lang/String;)J",
-            get_name_max_0,
-        );
-=======
->>>>>>> f6803424
         registry.register(CLASS_NAME, "getSpace0", "(Ljava/io/File;I)J", get_space_0);
         registry.register(
             CLASS_NAME,
@@ -163,16 +154,6 @@
     registry.register(CLASS_NAME, "initIDs", "()V", init_ids);
     registry.register(
         CLASS_NAME,
-<<<<<<< HEAD
-        "getNameMax0",
-        "(Ljava/lang/String;)J",
-        get_name_max_0,
-    );
-    registry.register(CLASS_NAME, "initIDs", "()V", init_ids);
-    registry.register(
-        CLASS_NAME,
-=======
->>>>>>> f6803424
         "rename0",
         "(Ljava/io/File;Ljava/io/File;)Z",
         rename_0,
