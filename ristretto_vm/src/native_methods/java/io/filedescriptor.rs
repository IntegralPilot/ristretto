--- conflicted
+++ resolved
@@ -23,10 +23,6 @@
     }
 
     registry.register(CLASS_NAME, "initIDs", "()V", init_ids);
-<<<<<<< HEAD
-    registry.register(CLASS_NAME, "sync", "()V", sync);
-=======
->>>>>>> f6803424
 }
 
 #[async_recursion(?Send)]
