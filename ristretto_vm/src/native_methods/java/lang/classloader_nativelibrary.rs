--- conflicted
+++ resolved
@@ -17,14 +17,8 @@
     } else {
         registry.register(CLASS_NAME, "findEntry", "(Ljava/lang/String;)J", find_entry);
         registry.register(CLASS_NAME, "load0", "(Ljava/lang/String;ZZ)Z", load_0);
-<<<<<<< HEAD
-    }
-
-    registry.register(CLASS_NAME, "unload", "(Ljava/lang/String;ZJ)V", unload);
-=======
         registry.register(CLASS_NAME, "unload", "(Ljava/lang/String;ZJ)V", unload);
     }
->>>>>>> f6803424
 }
 
 #[async_recursion(?Send)]
