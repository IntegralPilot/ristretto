--- conflicted
+++ resolved
@@ -65,10 +65,6 @@
         "(Ljava/net/DatagramPacket;)V",
         receive_0,
     );
-<<<<<<< HEAD
-    registry.register(CLASS_NAME, "send0", "(Ljava/net/DatagramPacket;)V", send_0);
-=======
->>>>>>> f6803424
     registry.register(CLASS_NAME, "setTTL", "(B)V", set_ttl);
     registry.register(CLASS_NAME, "setTimeToLive", "(I)V", set_time_to_live);
     registry.register(
