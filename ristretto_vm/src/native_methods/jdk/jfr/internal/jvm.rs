use crate::arguments::Arguments;
use crate::native_methods::registry::{
    MethodRegistry, JAVA_11, JAVA_17, JAVA_18, JAVA_19, JAVA_20, JAVA_21, JAVA_22, JAVA_23,
};
use crate::thread::Thread;
use crate::Result;
use async_recursion::async_recursion;
use ristretto_classloader::Value;
use std::sync::Arc;

const CLASS_NAME: &str = "jdk/jfr/internal/JVM";

/// Register all native methods for `jdk.jfr.internal.JVM`.
#[expect(clippy::too_many_lines)]
pub(crate) fn register(registry: &mut MethodRegistry) {
    if registry.java_major_version() <= JAVA_11 {
        registry.register(
            CLASS_NAME,
            "emitOldObjectSamples",
            "(JZ)V",
            emit_old_object_samples,
        );
        registry.register(
            CLASS_NAME,
            "getClassIdNonIntrinsic",
            "(Ljava/lang/Class;)J",
            get_class_id_non_intrinsic,
        );
        registry.register(
            CLASS_NAME,
            "setMethodSamplingInterval",
            "(JJ)V",
            set_method_sampling_interval,
        );
    } else {
        registry.register(
            CLASS_NAME,
            "emitOldObjectSamples",
            "(JZZ)V",
            emit_old_object_samples,
        );
        registry.register(CLASS_NAME, "exclude", "(Ljava/lang/Thread;)V", exclude);
        registry.register(CLASS_NAME, "flush", "()V", flush);
        registry.register(
            CLASS_NAME,
            "getChunkStartNanos",
            "()J",
            get_chunk_start_nanos,
        );
        registry.register(
            CLASS_NAME,
<<<<<<< HEAD
            "getHandler",
            "(Ljava/lang/Class;)Ljava/lang/Object;",
            get_handler,
        );
        registry.register(
            CLASS_NAME,
=======
>>>>>>> f6803424
            "getTypeId",
            "(Ljava/lang/String;)J",
            get_type_id,
        );
        registry.register(CLASS_NAME, "include", "(Ljava/lang/Thread;)V", include);
        registry.register(
            CLASS_NAME,
            "isExcluded",
            "(Ljava/lang/Thread;)Z",
            is_excluded,
        );
        registry.register(CLASS_NAME, "isRecording", "()Z", is_recording);
        registry.register(
            CLASS_NAME,
            "logEvent",
            "(I[Ljava/lang/String;Z)V",
            log_event,
        );
        registry.register(CLASS_NAME, "markChunkFinal", "()V", mark_chunk_final);
<<<<<<< HEAD
        registry.register(
            CLASS_NAME,
            "setHandler",
            "(Ljava/lang/Class;Ljdk/jfr/internal/handlers/EventHandler;)Z",
            set_handler,
        );
        registry.register(CLASS_NAME, "setThrottle", "(JJJ)Z", set_throttle);
    }

    if registry.java_major_version() >= JAVA_11 {
=======
        registry.register(CLASS_NAME, "setThrottle", "(JJJ)Z", set_throttle);
    }

    if registry.java_major_version() != JAVA_11 {
        registry.register(CLASS_NAME, "setThrottle", "(JJJ)Z", set_throttle);
    }

    if registry.java_major_version() >= JAVA_11 && registry.java_major_version() <= JAVA_18 {
>>>>>>> f6803424
        registry.register(
            CLASS_NAME,
            "flush",
            "(Ljdk/jfr/internal/EventWriter;II)Z",
            flush,
        );
        registry.register(
            CLASS_NAME,
            "getEventWriter",
            "()Ljava/lang/Object;",
            get_event_writer,
        );
        registry.register(
            CLASS_NAME,
            "newEventWriter",
            "()Ljdk/jfr/internal/EventWriter;",
            new_event_writer,
        );
        registry.register(CLASS_NAME, "setSampleThreads", "(Z)V", set_sample_threads);
    }

    if registry.java_major_version() == JAVA_17 {
        registry.register(CLASS_NAME, "emitDataLoss", "(J)V", emit_data_loss);
<<<<<<< HEAD
        registry.register(
            CLASS_NAME,
            "setMethodSamplingPeriod",
            "(JJ)V",
            set_method_sampling_period,
        );
    }

    if registry.java_major_version() >= JAVA_18 {
        registry.register(
            CLASS_NAME,
            "getDumpPath",
            "()Ljava/lang/String;",
            get_dump_path,
        );
        registry.register(
            CLASS_NAME,
            "setDumpPath",
            "(Ljava/lang/String;)V",
            set_dump_path,
=======
    }

    if registry.java_major_version() == JAVA_17 || registry.java_major_version() == JAVA_18 {
        registry.register(
            CLASS_NAME,
            "getHandler",
            "(Ljava/lang/Class;)Ljava/lang/Object;",
            get_handler,
        );
        registry.register(
            CLASS_NAME,
            "setHandler",
            "(Ljava/lang/Class;Ljdk/jfr/internal/handlers/EventHandler;)Z",
            set_handler,
        );
    }

    if registry.java_major_version() == JAVA_17 || registry.java_major_version() >= JAVA_19 {
        registry.register(
            CLASS_NAME,
            "setMethodSamplingPeriod",
            "(JJ)V",
            set_method_sampling_period,
>>>>>>> f6803424
        );
    }

    if registry.java_major_version() == JAVA_18 {
        registry.register(
            CLASS_NAME,
            "setMethodSamplingInterval",
            "(JJ)V",
            set_method_sampling_interval,
        );
<<<<<<< HEAD
    } else {
        registry.register(CLASS_NAME, "exclude", "(Ljava/lang/Thread;)V", exclude);
        registry.register(CLASS_NAME, "flush", "()V", flush);
    }

    if registry.java_major_version() >= JAVA_19 {
        registry.register(
            CLASS_NAME,
            "flush",
            "(Ljdk/jfr/internal/event/EventWriter;II)Z",
            flush,
        );
=======
    }

    if registry.java_major_version() >= JAVA_18 {
        registry.register(
            CLASS_NAME,
            "getDumpPath",
            "()Ljava/lang/String;",
            get_dump_path,
        );
        registry.register(
            CLASS_NAME,
            "setDumpPath",
            "(Ljava/lang/String;)V",
            set_dump_path,
        );
    }

    if registry.java_major_version() >= JAVA_19 {
        if registry.java_major_version() <= JAVA_20 {
            registry.register(
                CLASS_NAME,
                "flush",
                "(Ljdk/jfr/internal/event/EventWriter;II)Z",
                flush,
            );
        }
>>>>>>> f6803424
        registry.register(
            CLASS_NAME,
            "getConfiguration",
            "(Ljava/lang/Class;)Ljava/lang/Object;",
            get_configuration,
        );
        registry.register(
            CLASS_NAME,
            "getEventWriter",
            "()Ljdk/jfr/internal/event/EventWriter;",
            get_event_writer,
        );
        registry.register(CLASS_NAME, "isContainerized", "()Z", is_containerized);
        registry.register(
            CLASS_NAME,
            "isExcluded",
            "(Ljava/lang/Class;)Z",
            is_excluded,
        );
        registry.register(
            CLASS_NAME,
            "isExcluded",
            "(Ljava/lang/Thread;)Z",
            is_excluded,
        );
        registry.register(
            CLASS_NAME,
            "isInstrumented",
            "(Ljava/lang/Class;)Z",
            is_instrumented,
        );
        registry.register(CLASS_NAME, "isRecording", "()Z", is_recording);
        registry.register(
            CLASS_NAME,
            "newEventWriter",
            "()Ljdk/jfr/internal/event/EventWriter;",
            new_event_writer,
        );
        registry.register(
            CLASS_NAME,
            "setConfiguration",
            "(Ljava/lang/Class;Ljdk/jfr/internal/event/EventConfiguration;)Z",
            set_configuration,
        );
    }

    if registry.java_major_version() >= JAVA_20 {
        registry.register(CLASS_NAME, "hostTotalMemory", "()J", host_total_memory);
    }

    if registry.java_major_version() >= JAVA_21 {
        registry.register(CLASS_NAME, "commit", "(J)J", commit);
        registry.register(CLASS_NAME, "emitDataLoss", "(J)V", emit_data_loss);
        registry.register(
            CLASS_NAME,
            "flush",
            "(Ljdk/jfr/internal/event/EventWriter;II)V",
            flush,
        );
    }

    if registry.java_major_version() <= JAVA_21 {
        registry.register(CLASS_NAME, "getStackTraceId", "(I)J", get_stack_trace_id);
    } else {
        registry.register(CLASS_NAME, "getStackTraceId", "(IJ)J", get_stack_trace_id);
    }

    if registry.java_major_version() >= JAVA_22 {
        registry.register(
            CLASS_NAME,
            "registerStackFilter",
            "([Ljava/lang/String;[Ljava/lang/String;)J",
            register_stack_filter,
        );
        registry.register(CLASS_NAME, "setMiscellaneous", "(JJ)V", set_miscellaneous);
        registry.register(
            CLASS_NAME,
            "unregisterStackFilter",
            "(J)V",
            unregister_stack_filter,
        );
    }

    if registry.java_major_version() >= JAVA_23 {
        registry.register(
            CLASS_NAME,
            "hostTotalSwapMemory",
            "()J",
            host_total_swap_memory,
        );
        registry.register(CLASS_NAME, "nanosNow", "()J", nanos_now);
    }

    registry.register(CLASS_NAME, "abort", "(Ljava/lang/String;)V", abort);
    registry.register(
        CLASS_NAME,
        "addStringConstant",
        "(JLjava/lang/String;)Z",
        add_string_constant,
    );
    registry.register(CLASS_NAME, "beginRecording", "()V", begin_recording);
    registry.register(CLASS_NAME, "counterTime", "()J", counter_time);
    registry.register(CLASS_NAME, "createJFR", "(Z)Z", create_jfr);
    registry.register(CLASS_NAME, "destroyJFR", "()Z", destroy_jfr);
    registry.register(CLASS_NAME, "emitEvent", "(JJJ)Z", emit_event);
    registry.register(CLASS_NAME, "endRecording", "()V", end_recording);
    registry.register(
        CLASS_NAME,
        "getAllEventClasses",
        "()Ljava/util/List;",
        get_all_event_classes,
    );
    registry.register(
        CLASS_NAME,
        "getAllowedToDoEventRetransforms",
        "()Z",
        get_allowed_to_do_event_retransforms,
    );
    registry.register(
        CLASS_NAME,
        "getClassId",
        "(Ljava/lang/Class;)J",
        get_class_id,
    );
    registry.register(CLASS_NAME, "getPid", "()Ljava/lang/String;", get_pid);
    registry.register(
        CLASS_NAME,
        "getThreadId",
        "(Ljava/lang/Thread;)J",
        get_thread_id,
    );
    registry.register(CLASS_NAME, "getTicksFrequency", "()J", get_ticks_frequency);
    registry.register(
        CLASS_NAME,
        "getTimeConversionFactor",
        "()D",
        get_time_conversion_factor,
    );
    registry.register(CLASS_NAME, "getTypeId", "(Ljava/lang/Class;)J", get_type_id);
    registry.register(
        CLASS_NAME,
        "getUnloadedEventClassCount",
        "()J",
        get_unloaded_event_class_count,
    );
    registry.register(CLASS_NAME, "isAvailable", "()Z", is_available);
    registry.register(CLASS_NAME, "log", "(IILjava/lang/String;)V", log);
    registry.register(CLASS_NAME, "registerNatives", "()V", register_natives);
    registry.register(
        CLASS_NAME,
        "retransformClasses",
        "([Ljava/lang/Class;)V",
        retransform_classes,
    );
    registry.register(
        CLASS_NAME,
        "setCompressedIntegers",
        "(Z)V",
        set_compressed_integers,
    );
    registry.register(CLASS_NAME, "setCutoff", "(JJ)Z", set_cutoff);
    registry.register(CLASS_NAME, "setEnabled", "(JZ)V", set_enabled);
    registry.register(
        CLASS_NAME,
        "setFileNotification",
        "(J)V",
        set_file_notification,
    );
    registry.register(
        CLASS_NAME,
        "setForceInstrumentation",
        "(Z)V",
        set_force_instrumentation,
    );
    registry.register(
        CLASS_NAME,
        "setGlobalBufferCount",
        "(J)V",
        set_global_buffer_count,
    );
    registry.register(
        CLASS_NAME,
        "setGlobalBufferSize",
        "(J)V",
        set_global_buffer_size,
    );
    registry.register(CLASS_NAME, "setMemorySize", "(J)V", set_memory_size);
<<<<<<< HEAD
    registry.register(
        CLASS_NAME,
        "setMethodSamplingPeriod",
        "(JJ)V",
        set_method_sampling_period,
    );
    registry.register(CLASS_NAME, "setOutput", "(Ljava/lang/String;)V", set_output);
    registry.register(
        CLASS_NAME,
=======
    registry.register(CLASS_NAME, "setOutput", "(Ljava/lang/String;)V", set_output);
    registry.register(
        CLASS_NAME,
>>>>>>> f6803424
        "setRepositoryLocation",
        "(Ljava/lang/String;)V",
        set_repository_location,
    );
    registry.register(CLASS_NAME, "setStackDepth", "(I)V", set_stack_depth);
    registry.register(
        CLASS_NAME,
        "setStackTraceEnabled",
        "(JZ)V",
        set_stack_trace_enabled,
    );
    registry.register(
        CLASS_NAME,
        "setThreadBufferSize",
        "(J)V",
        set_thread_buffer_size,
    );
    registry.register(CLASS_NAME, "setThreshold", "(JJ)Z", set_threshold);
<<<<<<< HEAD
    registry.register(CLASS_NAME, "setThrottle", "(JJJ)Z", set_throttle);
=======
>>>>>>> f6803424
    registry.register(CLASS_NAME, "shouldRotateDisk", "()Z", should_rotate_disk);
    registry.register(
        CLASS_NAME,
        "storeMetadataDescriptor",
        "([B)V",
        store_metadata_descriptor,
    );
    registry.register(
        CLASS_NAME,
        "subscribeLogLevel",
        "(Ljdk/jfr/internal/LogTag;I)V",
        subscribe_log_level,
    );
    registry.register(
        CLASS_NAME,
        "uncaughtException",
        "(Ljava/lang/Thread;Ljava/lang/Throwable;)V",
        uncaught_exception,
    );
}

#[async_recursion(?Send)]
async fn abort(_thread: Arc<Thread>, _arguments: Arguments) -> Result<Option<Value>> {
    todo!("jdk.jfr.internal.JVM.abort(Ljava/lang/String;)V")
}

#[async_recursion(?Send)]
async fn add_string_constant(_thread: Arc<Thread>, _arguments: Arguments) -> Result<Option<Value>> {
    todo!("jdk.jfr.internal.JVM.addStringConstant(JLjava/lang/String;)Z")
}

#[async_recursion(?Send)]
async fn begin_recording(_thread: Arc<Thread>, _arguments: Arguments) -> Result<Option<Value>> {
    todo!("jdk.jfr.internal.JVM.beginRecording()V")
}

#[async_recursion(?Send)]
async fn commit(_thread: Arc<Thread>, _arguments: Arguments) -> Result<Option<Value>> {
    todo!("jdk.jfr.internal.JVM.commit(J)J")
}

#[async_recursion(?Send)]
async fn counter_time(_thread: Arc<Thread>, _arguments: Arguments) -> Result<Option<Value>> {
    todo!("jdk.jfr.internal.JVM.counterTime()J")
}

#[async_recursion(?Send)]
async fn create_jfr(_thread: Arc<Thread>, _arguments: Arguments) -> Result<Option<Value>> {
    todo!("jdk.jfr.internal.JVM.createJFR(Z)Z")
}

#[async_recursion(?Send)]
async fn destroy_jfr(_thread: Arc<Thread>, _arguments: Arguments) -> Result<Option<Value>> {
    todo!("jdk.jfr.internal.JVM.destroyJFR()Z")
}

#[async_recursion(?Send)]
async fn emit_data_loss(_thread: Arc<Thread>, _arguments: Arguments) -> Result<Option<Value>> {
    todo!("jdk.jfr.internal.JVM.emitDataLoss(J)V")
}

#[async_recursion(?Send)]
async fn emit_event(_thread: Arc<Thread>, _arguments: Arguments) -> Result<Option<Value>> {
    todo!("jdk.jfr.internal.JVM.emitEvent(JJJ)Z")
}

#[async_recursion(?Send)]
async fn emit_old_object_samples(
    _thread: Arc<Thread>,
    _arguments: Arguments,
) -> Result<Option<Value>> {
    todo!("jdk.jfr.internal.JVM.emitOldObjectSamples(JZZ)V")
}

#[async_recursion(?Send)]
async fn end_recording(_thread: Arc<Thread>, _arguments: Arguments) -> Result<Option<Value>> {
    todo!("jdk.jfr.internal.JVM.endRecording()V")
}

#[async_recursion(?Send)]
async fn exclude(_thread: Arc<Thread>, _arguments: Arguments) -> Result<Option<Value>> {
    todo!("jdk.jfr.internal.JVM.exclude(Ljava/lang/Thread;)V")
}

#[async_recursion(?Send)]
async fn flush(_thread: Arc<Thread>, _arguments: Arguments) -> Result<Option<Value>> {
    todo!("jdk.jfr.internal.JVM.flush()")
}

#[async_recursion(?Send)]
async fn get_all_event_classes(
    _thread: Arc<Thread>,
    _arguments: Arguments,
) -> Result<Option<Value>> {
    todo!("jdk.jfr.internal.JVM.getAllEventClasses()Ljava/util/List;")
}

#[async_recursion(?Send)]
async fn get_allowed_to_do_event_retransforms(
    _thread: Arc<Thread>,
    _arguments: Arguments,
) -> Result<Option<Value>> {
    todo!("jdk.jfr.internal.JVM.getAllowedToDoEventRetransforms()Z")
}

#[async_recursion(?Send)]
async fn get_chunk_start_nanos(
    _thread: Arc<Thread>,
    _arguments: Arguments,
) -> Result<Option<Value>> {
    todo!("jdk.jfr.internal.JVM.getChunkStartNanos()J")
}

#[async_recursion(?Send)]
async fn get_class_id(_thread: Arc<Thread>, _arguments: Arguments) -> Result<Option<Value>> {
    todo!("jdk.jfr.internal.JVM.getClassId(Ljava/lang/Class;)J")
}

#[async_recursion(?Send)]
async fn get_class_id_non_intrinsic(
    _thread: Arc<Thread>,
    _arguments: Arguments,
) -> Result<Option<Value>> {
    todo!("jdk.jfr.internal.JVM.getClassIdNonIntrinsic(Ljava/lang/Class;)J")
}

#[async_recursion(?Send)]
async fn get_configuration(_thread: Arc<Thread>, _arguments: Arguments) -> Result<Option<Value>> {
    todo!("jdk.jfr.internal.JVM.getConfiguration(Ljava/lang/Class;)Ljava/lang/Object;")
}

#[async_recursion(?Send)]
async fn get_dump_path(_thread: Arc<Thread>, _arguments: Arguments) -> Result<Option<Value>> {
    todo!("jdk.jfr.internal.JVM.getDumpPath()Ljava/lang/String;")
}

#[async_recursion(?Send)]
async fn get_event_writer(_thread: Arc<Thread>, _arguments: Arguments) -> Result<Option<Value>> {
    todo!("jdk.jfr.internal.JVM.getEventWriter()Ljava/lang/Object;")
}

#[async_recursion(?Send)]
async fn get_handler(_thread: Arc<Thread>, _arguments: Arguments) -> Result<Option<Value>> {
    todo!("jdk.jfr.internal.JVM.getHandler(Ljava/lang/Class;)Ljava/lang")
}

#[async_recursion(?Send)]
async fn get_pid(_thread: Arc<Thread>, _arguments: Arguments) -> Result<Option<Value>> {
    todo!("jdk.jfr.internal.JVM.getPid()Ljava/lang/String;")
}

#[async_recursion(?Send)]
async fn get_stack_trace_id(_thread: Arc<Thread>, _arguments: Arguments) -> Result<Option<Value>> {
    todo!("jdk.jfr.internal.JVM.getStackTraceId(IJ)J")
}

#[async_recursion(?Send)]
async fn get_thread_id(_thread: Arc<Thread>, _arguments: Arguments) -> Result<Option<Value>> {
    todo!("jdk.jfr.internal.JVM.getThreadId(Ljava/lang/Thread;)J")
}

#[async_recursion(?Send)]
async fn get_ticks_frequency(_thread: Arc<Thread>, _arguments: Arguments) -> Result<Option<Value>> {
    todo!("jdk.jfr.internal.JVM.getTicksFrequency()J")
}

#[async_recursion(?Send)]
async fn get_time_conversion_factor(
    _thread: Arc<Thread>,
    _arguments: Arguments,
) -> Result<Option<Value>> {
    todo!("jdk.jfr.internal.JVM.getTimeConversionFactor()D")
}

#[async_recursion(?Send)]
async fn get_type_id(_thread: Arc<Thread>, _arguments: Arguments) -> Result<Option<Value>> {
    todo!("jdk.jfr.internal.JVM.getTypeId(Ljava/lang/String;)J")
}

#[async_recursion(?Send)]
async fn get_unloaded_event_class_count(
    _thread: Arc<Thread>,
    _arguments: Arguments,
) -> Result<Option<Value>> {
    todo!("jdk.jfr.internal.JVM.getUnloadedEventClassCount()J")
}

#[async_recursion(?Send)]
async fn host_total_memory(_thread: Arc<Thread>, _arguments: Arguments) -> Result<Option<Value>> {
    todo!("jdk.jfr.internal.JVM.hostTotalMemory()J")
}

#[async_recursion(?Send)]
async fn host_total_swap_memory(
    _thread: Arc<Thread>,
    _arguments: Arguments,
) -> Result<Option<Value>> {
    todo!("jdk.jfr.internal.JVM.hostTotalSwapMemory()J")
}

#[async_recursion(?Send)]
async fn include(_thread: Arc<Thread>, _arguments: Arguments) -> Result<Option<Value>> {
    todo!("jdk.jfr.internal.JVM.include(Ljava/lang/Thread;)V")
}

#[async_recursion(?Send)]
async fn is_available(_thread: Arc<Thread>, _arguments: Arguments) -> Result<Option<Value>> {
    todo!("jdk.jfr.internal.JVM.isAvailable()Z")
}

#[async_recursion(?Send)]
async fn is_containerized(_thread: Arc<Thread>, _arguments: Arguments) -> Result<Option<Value>> {
    todo!("jdk.jfr.internal.JVM.isContainerized()Z")
}

#[async_recursion(?Send)]
async fn is_excluded(_thread: Arc<Thread>, _arguments: Arguments) -> Result<Option<Value>> {
    todo!("jdk.jfr.internal.JVM.isExcluded(Ljava/lang/Thread;)Z")
}

#[async_recursion(?Send)]
async fn is_instrumented(_thread: Arc<Thread>, _arguments: Arguments) -> Result<Option<Value>> {
    todo!("jdk.jfr.internal.JVM.isInstrumented(Ljava/lang/Class;)Z")
}

#[async_recursion(?Send)]
async fn is_recording(_thread: Arc<Thread>, _arguments: Arguments) -> Result<Option<Value>> {
    todo!("jdk.jfr.internal.JVM.isRecording()Z")
}

#[async_recursion(?Send)]
async fn log(_thread: Arc<Thread>, _arguments: Arguments) -> Result<Option<Value>> {
    todo!("jdk.jfr.internal.JVM.log(IILjava/lang/String;)V")
}

#[async_recursion(?Send)]
async fn log_event(_thread: Arc<Thread>, _arguments: Arguments) -> Result<Option<Value>> {
    todo!("jdk.jfr.internal.JVM.logEvent(I[Ljava/lang/String;Z)V")
}

#[async_recursion(?Send)]
async fn mark_chunk_final(_thread: Arc<Thread>, _arguments: Arguments) -> Result<Option<Value>> {
    todo!("jdk.jfr.internal.JVM.markChunkFinal()V")
}

#[async_recursion(?Send)]
async fn nanos_now(_thread: Arc<Thread>, _arguments: Arguments) -> Result<Option<Value>> {
    todo!("jdk.jfr.internal.JVM.nanosNow()J")
}

#[async_recursion(?Send)]
async fn new_event_writer(_thread: Arc<Thread>, _arguments: Arguments) -> Result<Option<Value>> {
    todo!("jdk.jfr.internal.JVM.newEventWriter()Ljdk/jfr/internal/EventWriter;")
}

#[async_recursion(?Send)]
async fn register_natives(_thread: Arc<Thread>, _arguments: Arguments) -> Result<Option<Value>> {
    Ok(None)
}

#[async_recursion(?Send)]
async fn register_stack_filter(
    _thread: Arc<Thread>,
    _arguments: Arguments,
) -> Result<Option<Value>> {
    todo!("jdk.jfr.internal.JVM.registerStackFilter([Ljava/lang/String;[Ljava/lang/String;)J")
}

#[async_recursion(?Send)]
async fn retransform_classes(_thread: Arc<Thread>, _arguments: Arguments) -> Result<Option<Value>> {
    todo!("jdk.jfr.internal.JVM.retransformClasses([Ljava/lang/Class;)V")
}

#[async_recursion(?Send)]
async fn set_compressed_integers(
    _thread: Arc<Thread>,
    _arguments: Arguments,
) -> Result<Option<Value>> {
    todo!("jdk.jfr.internal.JVM.setCompressedIntegers(Z)V")
}

#[async_recursion(?Send)]
async fn set_configuration(_thread: Arc<Thread>, _arguments: Arguments) -> Result<Option<Value>> {
    todo!("jdk.jfr.internal.JVM.setConfiguration(Ljava/lang/Class;Ljdk/jfr/internal/event/EventConfiguration;)Z")
}

#[async_recursion(?Send)]
async fn set_cutoff(_thread: Arc<Thread>, _arguments: Arguments) -> Result<Option<Value>> {
    todo!("jdk.jfr.internal.JVM.setCutoff(JJ)Z")
}

#[async_recursion(?Send)]
async fn set_dump_path(_thread: Arc<Thread>, _arguments: Arguments) -> Result<Option<Value>> {
    todo!("jdk.jfr.internal.JVM.setDumpPath(Ljava/lang/String;)V")
}

#[async_recursion(?Send)]
async fn set_enabled(_thread: Arc<Thread>, _arguments: Arguments) -> Result<Option<Value>> {
    todo!("jdk.jfr.internal.JVM.setEnabled(JZ)V")
}

#[async_recursion(?Send)]
async fn set_file_notification(
    _thread: Arc<Thread>,
    _arguments: Arguments,
) -> Result<Option<Value>> {
    todo!("jdk.jfr.internal.JVM.setFileNotification(J)V")
}

#[async_recursion(?Send)]
async fn set_force_instrumentation(
    _thread: Arc<Thread>,
    _arguments: Arguments,
) -> Result<Option<Value>> {
    todo!("jdk.jfr.internal.JVM.setForceInstrumentation(Z)V")
}

#[async_recursion(?Send)]
async fn set_global_buffer_count(
    _thread: Arc<Thread>,
    _arguments: Arguments,
) -> Result<Option<Value>> {
    todo!("jdk.jfr.internal.JVM.setGlobalBufferCount(J)V")
}

#[async_recursion(?Send)]
async fn set_global_buffer_size(
    _thread: Arc<Thread>,
    _arguments: Arguments,
) -> Result<Option<Value>> {
    todo!("jdk.jfr.internal.JVM.setGlobalBufferSize(J)V")
}

#[async_recursion(?Send)]
async fn set_handler(_thread: Arc<Thread>, _arguments: Arguments) -> Result<Option<Value>> {
    todo!("jdk.jfr.internal.JVM.setHandler(Ljava/lang/Class;Ljdk/jfr/internal/handlers/EventHandler;)Z")
}

#[async_recursion(?Send)]
async fn set_memory_size(_thread: Arc<Thread>, _arguments: Arguments) -> Result<Option<Value>> {
    todo!("jdk.jfr.internal.JVM.setMemorySize(J)V")
}

#[async_recursion(?Send)]
async fn set_method_sampling_interval(
    _thread: Arc<Thread>,
    _arguments: Arguments,
) -> Result<Option<Value>> {
    todo!("jdk.jfr.internal.JVM.setMethodSamplingInterval(JJ)V")
}

#[async_recursion(?Send)]
async fn set_method_sampling_period(
    _thread: Arc<Thread>,
    _arguments: Arguments,
) -> Result<Option<Value>> {
    todo!("jdk.jfr.internal.JVM.setMethodSamplingPeriod(JJ)V")
}

#[async_recursion(?Send)]
async fn set_miscellaneous(_thread: Arc<Thread>, _arguments: Arguments) -> Result<Option<Value>> {
    todo!("jdk.jfr.internal.JVM.setMiscellaneous(JJ)V")
}

#[async_recursion(?Send)]
async fn set_output(_thread: Arc<Thread>, _arguments: Arguments) -> Result<Option<Value>> {
    todo!("jdk.jfr.internal.JVM.setOutput(Ljava/lang/String;)V")
}

#[async_recursion(?Send)]
async fn set_repository_location(
    _thread: Arc<Thread>,
    _arguments: Arguments,
) -> Result<Option<Value>> {
    todo!("jdk.jfr.internal.JVM.setRepositoryLocation(Ljava/lang/String;)V")
}

#[async_recursion(?Send)]
async fn set_sample_threads(_thread: Arc<Thread>, _arguments: Arguments) -> Result<Option<Value>> {
    todo!("jdk.jfr.internal.JVM.setSampleThreads(Z)V")
}

#[async_recursion(?Send)]
async fn set_stack_depth(_thread: Arc<Thread>, _arguments: Arguments) -> Result<Option<Value>> {
    todo!("jdk.jfr.internal.JVM.setStackDepth(I)V")
}

#[async_recursion(?Send)]
async fn set_stack_trace_enabled(
    _thread: Arc<Thread>,
    _arguments: Arguments,
) -> Result<Option<Value>> {
    todo!("jdk.jfr.internal.JVM.setStackTraceEnabled(JZ)V")
}

#[async_recursion(?Send)]
async fn set_thread_buffer_size(
    _thread: Arc<Thread>,
    _arguments: Arguments,
) -> Result<Option<Value>> {
    todo!("jdk.jfr.internal.JVM.setThreadBufferSize(J)V")
}

#[async_recursion(?Send)]
async fn set_threshold(_thread: Arc<Thread>, _arguments: Arguments) -> Result<Option<Value>> {
    todo!("jdk.jfr.internal.JVM.setThreshold(JJ)Z")
}

#[async_recursion(?Send)]
async fn set_throttle(_thread: Arc<Thread>, _arguments: Arguments) -> Result<Option<Value>> {
    todo!("jdk.jfr.internal.JVM.setThrottle(JJJ)Z")
}

#[async_recursion(?Send)]
async fn should_rotate_disk(_thread: Arc<Thread>, _arguments: Arguments) -> Result<Option<Value>> {
    todo!("jdk.jfr.internal.JVM.shouldRotateDisk()Z")
}

#[async_recursion(?Send)]
async fn store_metadata_descriptor(
    _thread: Arc<Thread>,
    _arguments: Arguments,
) -> Result<Option<Value>> {
    todo!("jdk.jfr.internal.JVM.storeMetadataDescriptor([B)V")
}

#[async_recursion(?Send)]
async fn subscribe_log_level(_thread: Arc<Thread>, _arguments: Arguments) -> Result<Option<Value>> {
    todo!("jdk.jfr.internal.JVM.subscribeLogLevel(Ljdk/jfr/internal/LogTag;I)V")
}

#[async_recursion(?Send)]
async fn uncaught_exception(_thread: Arc<Thread>, _arguments: Arguments) -> Result<Option<Value>> {
    todo!("jdk.jfr.internal.JVM.uncaughtException(Ljava/lang/Thread;Ljava/lang/Throwable;)V")
}

#[async_recursion(?Send)]
async fn unregister_stack_filter(
    _thread: Arc<Thread>,
    _arguments: Arguments,
) -> Result<Option<Value>> {
    todo!("jdk.jfr.internal.JVM.unregisterStackFilter(J)V")
}

#[cfg(test)]
mod tests {
    use super::*;

    #[tokio::test]
    #[should_panic(
        expected = "not yet implemented: jdk.jfr.internal.JVM.abort(Ljava/lang/String;)V"
    )]
    async fn test_abort() {
        let (_vm, thread) = crate::test::thread().await.expect("thread");
        let _ = abort(thread, Arguments::default()).await;
    }

    #[tokio::test]
    #[should_panic(
        expected = "not yet implemented: jdk.jfr.internal.JVM.addStringConstant(JLjava/lang/String;)Z"
    )]
    async fn test_add_string_constant() {
        let (_vm, thread) = crate::test::thread().await.expect("thread");
        let _ = add_string_constant(thread, Arguments::default()).await;
    }

    #[tokio::test]
    #[should_panic(expected = "not yet implemented: jdk.jfr.internal.JVM.beginRecording()V")]
    async fn test_begin_recording() {
        let (_vm, thread) = crate::test::thread().await.expect("thread");
        let _ = begin_recording(thread, Arguments::default()).await;
    }

    #[tokio::test]
    #[should_panic(expected = "not yet implemented: jdk.jfr.internal.JVM.commit(J)J")]
    async fn test_commit() {
        let (_vm, thread) = crate::test::thread().await.expect("thread");
        let _ = commit(thread, Arguments::default()).await;
    }

    #[tokio::test]
    #[should_panic(expected = "not yet implemented: jdk.jfr.internal.JVM.counterTime()J")]
    async fn test_counter_time() {
        let (_vm, thread) = crate::test::thread().await.expect("thread");
        let _ = counter_time(thread, Arguments::default()).await;
    }

    #[tokio::test]
    #[should_panic(expected = "not yet implemented: jdk.jfr.internal.JVM.createJFR(Z)Z")]
    async fn test_create_jfr() {
        let (_vm, thread) = crate::test::thread().await.expect("thread");
        let _ = create_jfr(thread, Arguments::default()).await;
    }

    #[tokio::test]
    #[should_panic(expected = "not yet implemented: jdk.jfr.internal.JVM.destroyJFR()Z")]
    async fn test_destroy_jfr() {
        let (_vm, thread) = crate::test::thread().await.expect("thread");
        let _ = destroy_jfr(thread, Arguments::default()).await;
    }

    #[tokio::test]
    #[should_panic(expected = "not yet implemented: jdk.jfr.internal.JVM.emitDataLoss(J)V")]
    async fn test_emit_data_loss() {
        let (_vm, thread) = crate::test::thread().await.expect("thread");
        let _ = emit_data_loss(thread, Arguments::default()).await;
    }

    #[tokio::test]
    #[should_panic(expected = "not yet implemented: jdk.jfr.internal.JVM.emitEvent(JJJ)Z")]
    async fn test_emit_event() {
        let (_vm, thread) = crate::test::thread().await.expect("thread");
        let _ = emit_event(thread, Arguments::default()).await;
    }

    #[tokio::test]
    #[should_panic(
        expected = "not yet implemented: jdk.jfr.internal.JVM.emitOldObjectSamples(JZZ)V"
    )]
    async fn test_emit_old_object_samples() {
        let (_vm, thread) = crate::test::thread().await.expect("thread");
        let _ = emit_old_object_samples(thread, Arguments::default()).await;
    }

    #[tokio::test]
    #[should_panic(expected = "not yet implemented: jdk.jfr.internal.JVM.endRecording()V")]
    async fn test_end_recording() {
        let (_vm, thread) = crate::test::thread().await.expect("thread");
        let _ = end_recording(thread, Arguments::default()).await;
    }

    #[tokio::test]
    #[should_panic(
        expected = "not yet implemented: jdk.jfr.internal.JVM.exclude(Ljava/lang/Thread;)V"
    )]
    async fn test_exclude() {
        let (_vm, thread) = crate::test::thread().await.expect("thread");
        let _ = exclude(thread, Arguments::default()).await;
    }

    #[tokio::test]
    #[should_panic(expected = "not yet implemented: jdk.jfr.internal.JVM.flush()")]
    async fn test_flush() {
        let (_vm, thread) = crate::test::thread().await.expect("thread");
        let _ = flush(thread, Arguments::default()).await;
    }

    #[tokio::test]
    #[should_panic(
        expected = "not yet implemented: jdk.jfr.internal.JVM.getAllEventClasses()Ljava/util/List;"
    )]
    async fn test_get_all_event_classes() {
        let (_vm, thread) = crate::test::thread().await.expect("thread");
        let _ = get_all_event_classes(thread, Arguments::default()).await;
    }

    #[tokio::test]
    #[should_panic(
        expected = "not yet implemented: jdk.jfr.internal.JVM.getAllowedToDoEventRetransforms()Z"
    )]
    async fn test_get_allowed_to_do_event_retransforms() {
        let (_vm, thread) = crate::test::thread().await.expect("thread");
        let _ = get_allowed_to_do_event_retransforms(thread, Arguments::default()).await;
    }

    #[tokio::test]
    #[should_panic(expected = "not yet implemented: jdk.jfr.internal.JVM.getChunkStartNanos()J")]
    async fn test_get_chunk_start_nanos() {
        let (_vm, thread) = crate::test::thread().await.expect("thread");
        let _ = get_chunk_start_nanos(thread, Arguments::default()).await;
    }

    #[tokio::test]
    #[should_panic(
        expected = "not yet implemented: jdk.jfr.internal.JVM.getClassId(Ljava/lang/Class;)J"
    )]
    async fn test_get_class_id() {
        let (_vm, thread) = crate::test::thread().await.expect("thread");
        let _ = get_class_id(thread, Arguments::default()).await;
    }

    #[tokio::test]
    #[should_panic(
        expected = "not yet implemented: jdk.jfr.internal.JVM.getClassIdNonIntrinsic(Ljava/lang/Class;)J"
    )]
    async fn test_get_class_id_non_intrinsic() {
        let (_vm, thread) = crate::test::thread().await.expect("thread");
        let _ = get_class_id_non_intrinsic(thread, Arguments::default()).await;
    }

    #[tokio::test]
    #[should_panic(
        expected = "not yet implemented: jdk.jfr.internal.JVM.getConfiguration(Ljava/lang/Class;)Ljava/lang/Object;"
    )]
    async fn test_get_configuration() {
        let (_vm, thread) = crate::test::thread().await.expect("thread");
        let _ = get_configuration(thread, Arguments::default()).await;
    }

    #[tokio::test]
    #[should_panic(
        expected = "not yet implemented: jdk.jfr.internal.JVM.getDumpPath()Ljava/lang/String;"
    )]
    async fn test_get_dump_path() {
        let (_vm, thread) = crate::test::thread().await.expect("thread");
        let _ = get_dump_path(thread, Arguments::default()).await;
    }

    #[tokio::test]
    #[should_panic(
        expected = "not yet implemented: jdk.jfr.internal.JVM.getEventWriter()Ljava/lang/Object;"
    )]
    async fn test_get_event_writer() {
        let (_vm, thread) = crate::test::thread().await.expect("thread");
        let _ = get_event_writer(thread, Arguments::default()).await;
    }

    #[tokio::test]
    #[should_panic(
        expected = "not yet implemented: jdk.jfr.internal.JVM.getHandler(Ljava/lang/Class;)Ljava/lang"
    )]
    async fn test_get_handler() {
        let (_vm, thread) = crate::test::thread().await.expect("thread");
        let _ = get_handler(thread, Arguments::default()).await;
    }

    #[tokio::test]
    #[should_panic(
        expected = "not yet implemented: jdk.jfr.internal.JVM.getPid()Ljava/lang/String;"
    )]
    async fn test_get_pid() {
        let (_vm, thread) = crate::test::thread().await.expect("thread");
        let _ = get_pid(thread, Arguments::default()).await;
    }

    #[tokio::test]
    #[should_panic(expected = "not yet implemented: jdk.jfr.internal.JVM.getStackTraceId(IJ)J")]
    async fn test_get_stack_trace_id() {
        let (_vm, thread) = crate::test::thread().await.expect("thread");
        let _ = get_stack_trace_id(thread, Arguments::default()).await;
    }

    #[tokio::test]
    #[should_panic(
        expected = "not yet implemented: jdk.jfr.internal.JVM.getThreadId(Ljava/lang/Thread;)J"
    )]
    async fn test_get_thread_id() {
        let (_vm, thread) = crate::test::thread().await.expect("thread");
        let _ = get_thread_id(thread, Arguments::default()).await;
    }

    #[tokio::test]
    #[should_panic(expected = "not yet implemented: jdk.jfr.internal.JVM.getTicksFrequency()J")]
    async fn test_get_ticks_frequency() {
        let (_vm, thread) = crate::test::thread().await.expect("thread");
        let _ = get_ticks_frequency(thread, Arguments::default()).await;
    }

    #[tokio::test]
    #[should_panic(
        expected = "not yet implemented: jdk.jfr.internal.JVM.getTimeConversionFactor()D"
    )]
    async fn test_get_time_conversion_factor() {
        let (_vm, thread) = crate::test::thread().await.expect("thread");
        let _ = get_time_conversion_factor(thread, Arguments::default()).await;
    }

    #[tokio::test]
    #[should_panic(
        expected = "not yet implemented: jdk.jfr.internal.JVM.getTypeId(Ljava/lang/String;)J"
    )]
    async fn test_get_type_id() {
        let (_vm, thread) = crate::test::thread().await.expect("thread");
        let _ = get_type_id(thread, Arguments::default()).await;
    }

    #[tokio::test]
    #[should_panic(
        expected = "not yet implemented: jdk.jfr.internal.JVM.getUnloadedEventClassCount()J"
    )]
    async fn test_get_unloaded_event_class_count() {
        let (_vm, thread) = crate::test::thread().await.expect("thread");
        let _ = get_unloaded_event_class_count(thread, Arguments::default()).await;
    }

    #[tokio::test]
    #[should_panic(expected = "not yet implemented: jdk.jfr.internal.JVM.hostTotalMemory()J")]
    async fn test_host_total_memory() {
        let (_vm, thread) = crate::test::thread().await.expect("thread");
        let _ = host_total_memory(thread, Arguments::default()).await;
    }

    #[tokio::test]
    #[should_panic(expected = "not yet implemented: jdk.jfr.internal.JVM.hostTotalSwapMemory()J")]
    async fn test_host_total_swap_memory() {
        let (_vm, thread) = crate::test::thread().await.expect("thread");
        let _ = host_total_swap_memory(thread, Arguments::default()).await;
    }

    #[tokio::test]
    #[should_panic(
        expected = "not yet implemented: jdk.jfr.internal.JVM.include(Ljava/lang/Thread;)V"
    )]
    async fn test_include() {
        let (_vm, thread) = crate::test::thread().await.expect("thread");
        let _ = include(thread, Arguments::default()).await;
    }

    #[tokio::test]
    #[should_panic(expected = "not yet implemented: jdk.jfr.internal.JVM.isAvailable()Z")]
    async fn test_is_available() {
        let (_vm, thread) = crate::test::thread().await.expect("thread");
        let _ = is_available(thread, Arguments::default()).await;
    }

    #[tokio::test]
    #[should_panic(expected = "not yet implemented: jdk.jfr.internal.JVM.isContainerized()Z")]
    async fn test_is_containerized() {
        let (_vm, thread) = crate::test::thread().await.expect("thread");
        let _ = is_containerized(thread, Arguments::default()).await;
    }

    #[tokio::test]
    #[should_panic(
        expected = "not yet implemented: jdk.jfr.internal.JVM.isExcluded(Ljava/lang/Thread;)Z"
    )]
    async fn test_is_excluded() {
        let (_vm, thread) = crate::test::thread().await.expect("thread");
        let _ = is_excluded(thread, Arguments::default()).await;
    }

    #[tokio::test]
    #[should_panic(
        expected = "not yet implemented: jdk.jfr.internal.JVM.isInstrumented(Ljava/lang/Class;)Z"
    )]
    async fn test_is_instrumented() {
        let (_vm, thread) = crate::test::thread().await.expect("thread");
        let _ = is_instrumented(thread, Arguments::default()).await;
    }

    #[tokio::test]
    #[should_panic(expected = "not yet implemented: jdk.jfr.internal.JVM.isRecording()Z")]
    async fn test_is_recording() {
        let (_vm, thread) = crate::test::thread().await.expect("thread");
        let _ = is_recording(thread, Arguments::default()).await;
    }

    #[tokio::test]
    #[should_panic(
        expected = "not yet implemented: jdk.jfr.internal.JVM.log(IILjava/lang/String;)V"
    )]
    async fn test_log() {
        let (_vm, thread) = crate::test::thread().await.expect("thread");
        let _ = log(thread, Arguments::default()).await;
    }

    #[tokio::test]
    #[should_panic(
        expected = "not yet implemented: jdk.jfr.internal.JVM.logEvent(I[Ljava/lang/String;Z)V"
    )]
    async fn test_log_event() {
        let (_vm, thread) = crate::test::thread().await.expect("thread");
        let _ = log_event(thread, Arguments::default()).await;
    }

    #[tokio::test]
    #[should_panic(expected = "not yet implemented: jdk.jfr.internal.JVM.markChunkFinal()V")]
    async fn test_mark_chunk_final() {
        let (_vm, thread) = crate::test::thread().await.expect("thread");
        let _ = mark_chunk_final(thread, Arguments::default()).await;
    }

    #[tokio::test]
    #[should_panic(expected = "not yet implemented: jdk.jfr.internal.JVM.nanosNow()J")]
    async fn test_nanos_now() {
        let (_vm, thread) = crate::test::thread().await.expect("thread");
        let _ = nanos_now(thread, Arguments::default()).await;
    }

    #[tokio::test]
    #[should_panic(
        expected = "not yet implemented: jdk.jfr.internal.JVM.newEventWriter()Ljdk/jfr/internal/EventWriter;"
    )]
    async fn test_new_event_writer() {
        let (_vm, thread) = crate::test::thread().await.expect("thread");
        let _ = new_event_writer(thread, Arguments::default()).await;
    }

    #[tokio::test]
    async fn test_register_natives() -> Result<()> {
        let (_vm, thread) = crate::test::thread().await?;
        let result = register_natives(thread, Arguments::default()).await?;
        assert_eq!(result, None);
        Ok(())
    }

    #[tokio::test]
    #[should_panic(
        expected = "not yet implemented: jdk.jfr.internal.JVM.registerStackFilter([Ljava/lang/String;[Ljava/lang/String;)J"
    )]
    async fn test_register_stack_filter() {
        let (_vm, thread) = crate::test::thread().await.expect("thread");
        let _ = register_stack_filter(thread, Arguments::default()).await;
    }

    #[tokio::test]
    #[should_panic(
        expected = "not yet implemented: jdk.jfr.internal.JVM.retransformClasses([Ljava/lang/Class;)V"
    )]
    async fn test_retransform_classes() {
        let (_vm, thread) = crate::test::thread().await.expect("thread");
        let _ = retransform_classes(thread, Arguments::default()).await;
    }

    #[tokio::test]
    #[should_panic(
        expected = "not yet implemented: jdk.jfr.internal.JVM.setCompressedIntegers(Z)V"
    )]
    async fn test_set_compressed_integers() {
        let (_vm, thread) = crate::test::thread().await.expect("thread");
        let _ = set_compressed_integers(thread, Arguments::default()).await;
    }

    #[tokio::test]
    #[should_panic(
        expected = "not yet implemented: jdk.jfr.internal.JVM.setConfiguration(Ljava/lang/Class;Ljdk/jfr/internal/event/EventConfiguration;)Z"
    )]
    async fn test_set_configuration() {
        let (_vm, thread) = crate::test::thread().await.expect("thread");
        let _ = set_configuration(thread, Arguments::default()).await;
    }

    #[tokio::test]
    #[should_panic(expected = "not yet implemented: jdk.jfr.internal.JVM.setCutoff(JJ)Z")]
    async fn test_set_cutoff() {
        let (_vm, thread) = crate::test::thread().await.expect("thread");
        let _ = set_cutoff(thread, Arguments::default()).await;
    }

    #[tokio::test]
    #[should_panic(
        expected = "not yet implemented: jdk.jfr.internal.JVM.setDumpPath(Ljava/lang/String;)V"
    )]
    async fn test_set_dump_path() {
        let (_vm, thread) = crate::test::thread().await.expect("thread");
        let _ = set_dump_path(thread, Arguments::default()).await;
    }

    #[tokio::test]
    #[should_panic(expected = "not yet implemented: jdk.jfr.internal.JVM.setEnabled(JZ)V")]
    async fn test_set_enabled() {
        let (_vm, thread) = crate::test::thread().await.expect("thread");
        let _ = set_enabled(thread, Arguments::default()).await;
    }

    #[tokio::test]
    #[should_panic(expected = "not yet implemented: jdk.jfr.internal.JVM.setFileNotification(J)V")]
    async fn test_set_file_notification() {
        let (_vm, thread) = crate::test::thread().await.expect("thread");
        let _ = set_file_notification(thread, Arguments::default()).await;
    }

    #[tokio::test]
    #[should_panic(
        expected = "not yet implemented: jdk.jfr.internal.JVM.setForceInstrumentation(Z)V"
    )]
    async fn test_set_force_instrumentation() {
        let (_vm, thread) = crate::test::thread().await.expect("thread");
        let _ = set_force_instrumentation(thread, Arguments::default()).await;
    }

    #[tokio::test]
    #[should_panic(expected = "not yet implemented: jdk.jfr.internal.JVM.setGlobalBufferCount(J)V")]
    async fn test_set_global_buffer_count() {
        let (_vm, thread) = crate::test::thread().await.expect("thread");
        let _ = set_global_buffer_count(thread, Arguments::default()).await;
    }

    #[tokio::test]
    #[should_panic(expected = "not yet implemented: jdk.jfr.internal.JVM.setGlobalBufferSize(J)V")]
    async fn test_set_global_buffer_size() {
        let (_vm, thread) = crate::test::thread().await.expect("thread");
        let _ = set_global_buffer_size(thread, Arguments::default()).await;
    }

    #[tokio::test]
    #[should_panic(
        expected = "not yet implemented: jdk.jfr.internal.JVM.setHandler(Ljava/lang/Class;Ljdk/jfr/internal/handlers/EventHandler;)Z"
    )]
    async fn test_set_handler() {
        let (_vm, thread) = crate::test::thread().await.expect("thread");
        let _ = set_handler(thread, Arguments::default()).await;
    }

    #[tokio::test]
    #[should_panic(expected = "not yet implemented: jdk.jfr.internal.JVM.setMemorySize(J)V")]
    async fn test_set_memory_size() {
        let (_vm, thread) = crate::test::thread().await.expect("thread");
        let _ = set_memory_size(thread, Arguments::default()).await;
    }

    #[tokio::test]
    #[should_panic(
        expected = "not yet implemented: jdk.jfr.internal.JVM.setMethodSamplingInterval(JJ)V"
    )]
    async fn test_set_method_sampling_interval() {
        let (_vm, thread) = crate::test::thread().await.expect("thread");
        let _ = set_method_sampling_interval(thread, Arguments::default()).await;
    }

    #[tokio::test]
    #[should_panic(
        expected = "not yet implemented: jdk.jfr.internal.JVM.setMethodSamplingPeriod(JJ)V"
    )]
    async fn test_set_method_sampling_period() {
        let (_vm, thread) = crate::test::thread().await.expect("thread");
        let _ = set_method_sampling_period(thread, Arguments::default()).await;
    }

    #[tokio::test]
    #[should_panic(expected = "not yet implemented: jdk.jfr.internal.JVM.setMiscellaneous(JJ)V")]
    async fn test_set_miscellaneous() {
        let (_vm, thread) = crate::test::thread().await.expect("thread");
        let _ = set_miscellaneous(thread, Arguments::default()).await;
    }

    #[tokio::test]
    #[should_panic(
        expected = "not yet implemented: jdk.jfr.internal.JVM.setOutput(Ljava/lang/String;)V"
    )]
    async fn test_set_output() {
        let (_vm, thread) = crate::test::thread().await.expect("thread");
        let _ = set_output(thread, Arguments::default()).await;
    }

    #[tokio::test]
    #[should_panic(
        expected = "not yet implemented: jdk.jfr.internal.JVM.setRepositoryLocation(Ljava/lang/String;)V"
    )]
    async fn test_set_repository_location() {
        let (_vm, thread) = crate::test::thread().await.expect("thread");
        let _ = set_repository_location(thread, Arguments::default()).await;
    }

    #[tokio::test]
    #[should_panic(expected = "not yet implemented: jdk.jfr.internal.JVM.setSampleThreads(Z)V")]
    async fn test_set_sample_threads() {
        let (_vm, thread) = crate::test::thread().await.expect("thread");
        let _ = set_sample_threads(thread, Arguments::default()).await;
    }

    #[tokio::test]
    #[should_panic(expected = "not yet implemented: jdk.jfr.internal.JVM.setStackDepth(I)V")]
    async fn test_set_stack_depth() {
        let (_vm, thread) = crate::test::thread().await.expect("thread");
        let _ = set_stack_depth(thread, Arguments::default()).await;
    }

    #[tokio::test]
    #[should_panic(
        expected = "not yet implemented: jdk.jfr.internal.JVM.setStackTraceEnabled(JZ)V"
    )]
    async fn test_set_stack_trace_enabled() {
        let (_vm, thread) = crate::test::thread().await.expect("thread");
        let _ = set_stack_trace_enabled(thread, Arguments::default()).await;
    }

    #[tokio::test]
    #[should_panic(expected = "not yet implemented: jdk.jfr.internal.JVM.setThreadBufferSize(J)V")]
    async fn test_set_thread_buffer_size() {
        let (_vm, thread) = crate::test::thread().await.expect("thread");
        let _ = set_thread_buffer_size(thread, Arguments::default()).await;
    }

    #[tokio::test]
    #[should_panic(expected = "not yet implemented: jdk.jfr.internal.JVM.setThreshold(JJ)Z")]
    async fn test_set_threshold() {
        let (_vm, thread) = crate::test::thread().await.expect("thread");
        let _ = set_threshold(thread, Arguments::default()).await;
    }

    #[tokio::test]
    #[should_panic(expected = "not yet implemented: jdk.jfr.internal.JVM.setThrottle(JJJ)Z")]
    async fn test_set_throttle() {
        let (_vm, thread) = crate::test::thread().await.expect("thread");
        let _ = set_throttle(thread, Arguments::default()).await;
    }

    #[tokio::test]
    #[should_panic(expected = "not yet implemented: jdk.jfr.internal.JVM.shouldRotateDisk()Z")]
    async fn test_should_rotate_disk() {
        let (_vm, thread) = crate::test::thread().await.expect("thread");
        let _ = should_rotate_disk(thread, Arguments::default()).await;
    }

    #[tokio::test]
    #[should_panic(
        expected = "not yet implemented: jdk.jfr.internal.JVM.storeMetadataDescriptor([B)V"
    )]
    async fn test_store_metadata_descriptor() {
        let (_vm, thread) = crate::test::thread().await.expect("thread");
        let _ = store_metadata_descriptor(thread, Arguments::default()).await;
    }

    #[tokio::test]
    #[should_panic(
        expected = "not yet implemented: jdk.jfr.internal.JVM.subscribeLogLevel(Ljdk/jfr/internal/LogTag;I)V"
    )]
    async fn test_subscribe_log_level() {
        let (_vm, thread) = crate::test::thread().await.expect("thread");
        let _ = subscribe_log_level(thread, Arguments::default()).await;
    }

    #[tokio::test]
    #[should_panic(
        expected = "not yet implemented: jdk.jfr.internal.JVM.uncaughtException(Ljava/lang/Thread;Ljava/lang/Throwable;)V"
    )]
    async fn test_uncaught_exception() {
        let (_vm, thread) = crate::test::thread().await.expect("thread");
        let _ = uncaught_exception(thread, Arguments::default()).await;
    }

    #[tokio::test]
    #[should_panic(
        expected = "not yet implemented: jdk.jfr.internal.JVM.unregisterStackFilter(J)V"
    )]
    async fn test_unregister_stack_filter() {
        let (_vm, thread) = crate::test::thread().await.expect("thread");
        let _ = unregister_stack_filter(thread, Arguments::default()).await;
    }
}<|MERGE_RESOLUTION|>--- conflicted
+++ resolved
@@ -49,79 +49,74 @@
         );
         registry.register(
             CLASS_NAME,
-<<<<<<< HEAD
+            "getTypeId",
+            "(Ljava/lang/String;)J",
+            get_type_id,
+        );
+        registry.register(CLASS_NAME, "include", "(Ljava/lang/Thread;)V", include);
+        registry.register(
+            CLASS_NAME,
+            "isExcluded",
+            "(Ljava/lang/Thread;)Z",
+            is_excluded,
+        );
+        registry.register(CLASS_NAME, "isRecording", "()Z", is_recording);
+        registry.register(
+            CLASS_NAME,
+            "logEvent",
+            "(I[Ljava/lang/String;Z)V",
+            log_event,
+        );
+        registry.register(CLASS_NAME, "markChunkFinal", "()V", mark_chunk_final);
+        registry.register(CLASS_NAME, "setThrottle", "(JJJ)Z", set_throttle);
+    }
+
+    if registry.java_major_version() != JAVA_11 {
+        registry.register(CLASS_NAME, "setThrottle", "(JJJ)Z", set_throttle);
+    }
+
+    if registry.java_major_version() >= JAVA_11 && registry.java_major_version() <= JAVA_18 {
+        registry.register(
+            CLASS_NAME,
+            "flush",
+            "(Ljdk/jfr/internal/EventWriter;II)Z",
+            flush,
+        );
+        registry.register(
+            CLASS_NAME,
+            "getEventWriter",
+            "()Ljava/lang/Object;",
+            get_event_writer,
+        );
+        registry.register(
+            CLASS_NAME,
+            "newEventWriter",
+            "()Ljdk/jfr/internal/EventWriter;",
+            new_event_writer,
+        );
+        registry.register(CLASS_NAME, "setSampleThreads", "(Z)V", set_sample_threads);
+    }
+
+    if registry.java_major_version() == JAVA_17 {
+        registry.register(CLASS_NAME, "emitDataLoss", "(J)V", emit_data_loss);
+    }
+
+    if registry.java_major_version() == JAVA_17 || registry.java_major_version() == JAVA_18 {
+        registry.register(
+            CLASS_NAME,
             "getHandler",
             "(Ljava/lang/Class;)Ljava/lang/Object;",
             get_handler,
         );
         registry.register(
             CLASS_NAME,
-=======
->>>>>>> f6803424
-            "getTypeId",
-            "(Ljava/lang/String;)J",
-            get_type_id,
-        );
-        registry.register(CLASS_NAME, "include", "(Ljava/lang/Thread;)V", include);
-        registry.register(
-            CLASS_NAME,
-            "isExcluded",
-            "(Ljava/lang/Thread;)Z",
-            is_excluded,
-        );
-        registry.register(CLASS_NAME, "isRecording", "()Z", is_recording);
-        registry.register(
-            CLASS_NAME,
-            "logEvent",
-            "(I[Ljava/lang/String;Z)V",
-            log_event,
-        );
-        registry.register(CLASS_NAME, "markChunkFinal", "()V", mark_chunk_final);
-<<<<<<< HEAD
-        registry.register(
-            CLASS_NAME,
             "setHandler",
             "(Ljava/lang/Class;Ljdk/jfr/internal/handlers/EventHandler;)Z",
             set_handler,
         );
-        registry.register(CLASS_NAME, "setThrottle", "(JJJ)Z", set_throttle);
-    }
-
-    if registry.java_major_version() >= JAVA_11 {
-=======
-        registry.register(CLASS_NAME, "setThrottle", "(JJJ)Z", set_throttle);
-    }
-
-    if registry.java_major_version() != JAVA_11 {
-        registry.register(CLASS_NAME, "setThrottle", "(JJJ)Z", set_throttle);
-    }
-
-    if registry.java_major_version() >= JAVA_11 && registry.java_major_version() <= JAVA_18 {
->>>>>>> f6803424
-        registry.register(
-            CLASS_NAME,
-            "flush",
-            "(Ljdk/jfr/internal/EventWriter;II)Z",
-            flush,
-        );
-        registry.register(
-            CLASS_NAME,
-            "getEventWriter",
-            "()Ljava/lang/Object;",
-            get_event_writer,
-        );
-        registry.register(
-            CLASS_NAME,
-            "newEventWriter",
-            "()Ljdk/jfr/internal/EventWriter;",
-            new_event_writer,
-        );
-        registry.register(CLASS_NAME, "setSampleThreads", "(Z)V", set_sample_threads);
-    }
-
-    if registry.java_major_version() == JAVA_17 {
-        registry.register(CLASS_NAME, "emitDataLoss", "(J)V", emit_data_loss);
-<<<<<<< HEAD
+    }
+
+    if registry.java_major_version() == JAVA_17 || registry.java_major_version() >= JAVA_19 {
         registry.register(
             CLASS_NAME,
             "setMethodSamplingPeriod",
@@ -130,46 +125,6 @@
         );
     }
 
-    if registry.java_major_version() >= JAVA_18 {
-        registry.register(
-            CLASS_NAME,
-            "getDumpPath",
-            "()Ljava/lang/String;",
-            get_dump_path,
-        );
-        registry.register(
-            CLASS_NAME,
-            "setDumpPath",
-            "(Ljava/lang/String;)V",
-            set_dump_path,
-=======
-    }
-
-    if registry.java_major_version() == JAVA_17 || registry.java_major_version() == JAVA_18 {
-        registry.register(
-            CLASS_NAME,
-            "getHandler",
-            "(Ljava/lang/Class;)Ljava/lang/Object;",
-            get_handler,
-        );
-        registry.register(
-            CLASS_NAME,
-            "setHandler",
-            "(Ljava/lang/Class;Ljdk/jfr/internal/handlers/EventHandler;)Z",
-            set_handler,
-        );
-    }
-
-    if registry.java_major_version() == JAVA_17 || registry.java_major_version() >= JAVA_19 {
-        registry.register(
-            CLASS_NAME,
-            "setMethodSamplingPeriod",
-            "(JJ)V",
-            set_method_sampling_period,
->>>>>>> f6803424
-        );
-    }
-
     if registry.java_major_version() == JAVA_18 {
         registry.register(
             CLASS_NAME,
@@ -177,20 +132,6 @@
             "(JJ)V",
             set_method_sampling_interval,
         );
-<<<<<<< HEAD
-    } else {
-        registry.register(CLASS_NAME, "exclude", "(Ljava/lang/Thread;)V", exclude);
-        registry.register(CLASS_NAME, "flush", "()V", flush);
-    }
-
-    if registry.java_major_version() >= JAVA_19 {
-        registry.register(
-            CLASS_NAME,
-            "flush",
-            "(Ljdk/jfr/internal/event/EventWriter;II)Z",
-            flush,
-        );
-=======
     }
 
     if registry.java_major_version() >= JAVA_18 {
@@ -217,7 +158,6 @@
                 flush,
             );
         }
->>>>>>> f6803424
         registry.register(
             CLASS_NAME,
             "getConfiguration",
@@ -405,21 +345,9 @@
         set_global_buffer_size,
     );
     registry.register(CLASS_NAME, "setMemorySize", "(J)V", set_memory_size);
-<<<<<<< HEAD
-    registry.register(
-        CLASS_NAME,
-        "setMethodSamplingPeriod",
-        "(JJ)V",
-        set_method_sampling_period,
-    );
     registry.register(CLASS_NAME, "setOutput", "(Ljava/lang/String;)V", set_output);
     registry.register(
         CLASS_NAME,
-=======
-    registry.register(CLASS_NAME, "setOutput", "(Ljava/lang/String;)V", set_output);
-    registry.register(
-        CLASS_NAME,
->>>>>>> f6803424
         "setRepositoryLocation",
         "(Ljava/lang/String;)V",
         set_repository_location,
@@ -438,10 +366,6 @@
         set_thread_buffer_size,
     );
     registry.register(CLASS_NAME, "setThreshold", "(JJ)Z", set_threshold);
-<<<<<<< HEAD
-    registry.register(CLASS_NAME, "setThrottle", "(JJJ)Z", set_throttle);
-=======
->>>>>>> f6803424
     registry.register(CLASS_NAME, "shouldRotateDisk", "()Z", should_rotate_disk);
     registry.register(
         CLASS_NAME,
