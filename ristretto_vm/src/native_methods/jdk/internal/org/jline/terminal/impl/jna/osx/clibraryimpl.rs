--- conflicted
+++ resolved
@@ -10,12 +10,9 @@
 
 /// Register all native methods for `jdk.internal.org.jline.terminal.impl.jna.osx.CLibraryImpl`.
 pub(crate) fn register(registry: &mut MethodRegistry) {
-<<<<<<< HEAD
-=======
     if registry.java_major_version() < JAVA_21 || registry.java_major_version() > JAVA_22 {
         return;
     }
->>>>>>> f6803424
     registry.register(CLASS_NAME, "initIDs", "()V", init_ids);
     registry.register(
         CLASS_NAME,
